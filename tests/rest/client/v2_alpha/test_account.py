# -*- coding: utf-8 -*-
# Copyright 2015-2016 OpenMarket Ltd
# Copyright 2017-2018 New Vector Ltd
# Copyright 2019 The Matrix.org Foundation C.I.C.
#
# Licensed under the Apache License, Version 2.0 (the "License");
# you may not use this file except in compliance with the License.
# You may obtain a copy of the License at
#
#     http://www.apache.org/licenses/LICENSE-2.0
#
# Unless required by applicable law or agreed to in writing, software
# distributed under the License is distributed on an "AS IS" BASIS,
# WITHOUT WARRANTIES OR CONDITIONS OF ANY KIND, either express or implied.
# See the License for the specific language governing permissions and
# limitations under the License.
import json
import os
import re
from email.parser import Parser
from typing import Optional
<<<<<<< HEAD
=======
from urllib.parse import urlencode
>>>>>>> a3a90ee0

import pkg_resources

import synapse.rest.admin
from synapse.api.constants import LoginType, Membership
from synapse.api.errors import Codes
from synapse.rest.client.v1 import login, room
from synapse.rest.client.v2_alpha import account, register
from synapse.rest.synapse.client.password_reset import PasswordResetSubmitTokenResource

from tests import unittest
from tests.unittest import override_config


class PasswordResetTestCase(unittest.HomeserverTestCase):

    servlets = [
        account.register_servlets,
        synapse.rest.admin.register_servlets_for_client_rest_resource,
        register.register_servlets,
        login.register_servlets,
    ]

    def make_homeserver(self, reactor, clock):
        config = self.default_config()

        # Email config.
        self.email_attempts = []

        async def sendmail(smtphost, from_addr, to_addrs, msg, **kwargs):
            self.email_attempts.append(msg)
            return

        config["email"] = {
            "enable_notifs": False,
            "template_dir": os.path.abspath(
                pkg_resources.resource_filename("synapse", "res/templates")
            ),
            "smtp_host": "127.0.0.1",
            "smtp_port": 20,
            "require_transport_security": False,
            "smtp_user": None,
            "smtp_pass": None,
            "notif_from": "test@example.com",
        }
        config["public_baseurl"] = "https://example.com"

        hs = self.setup_test_homeserver(config=config, sendmail=sendmail)
        return hs

    def prepare(self, reactor, clock, hs):
        self.store = hs.get_datastore()
        self.submit_token_resource = PasswordResetSubmitTokenResource(hs)

    def test_basic_password_reset(self):
        """Test basic password reset flow
        """
        old_password = "monkey"
        new_password = "kangeroo"

        user_id = self.register_user("kermit", old_password)
        self.login("kermit", old_password)

        email = "test@example.com"

        # Add a threepid
        self.get_success(
            self.store.user_add_threepid(
                user_id=user_id,
                medium="email",
                address=email,
                validated_at=0,
                added_at=0,
            )
        )

        client_secret = "foobar"
        session_id = self._request_token(email, client_secret)

        self.assertEquals(len(self.email_attempts), 1)
        link = self._get_link_from_email()

        self._validate_token(link)

        self._reset_password(new_password, session_id, client_secret)

        # Assert we can log in with the new password
        self.login("kermit", new_password)

        # Assert we can't log in with the old password
        self.attempt_wrong_password_login("kermit", old_password)

    def test_basic_password_reset_canonicalise_email(self):
        """Test basic password reset flow
        Request password reset with different spelling
        """
        old_password = "monkey"
        new_password = "kangeroo"

        user_id = self.register_user("kermit", old_password)
        self.login("kermit", old_password)

        email_profile = "test@example.com"
        email_passwort_reset = "TEST@EXAMPLE.COM"

        # Add a threepid
        self.get_success(
            self.store.user_add_threepid(
                user_id=user_id,
                medium="email",
                address=email_profile,
                validated_at=0,
                added_at=0,
            )
        )

        client_secret = "foobar"
        session_id = self._request_token(email_passwort_reset, client_secret)

        self.assertEquals(len(self.email_attempts), 1)
        link = self._get_link_from_email()

        self._validate_token(link)

        self._reset_password(new_password, session_id, client_secret)

        # Assert we can log in with the new password
        self.login("kermit", new_password)

        # Assert we can't log in with the old password
        self.attempt_wrong_password_login("kermit", old_password)

    def test_cant_reset_password_without_clicking_link(self):
        """Test that we do actually need to click the link in the email
        """
        old_password = "monkey"
        new_password = "kangeroo"

        user_id = self.register_user("kermit", old_password)
        self.login("kermit", old_password)

        email = "test@example.com"

        # Add a threepid
        self.get_success(
            self.store.user_add_threepid(
                user_id=user_id,
                medium="email",
                address=email,
                validated_at=0,
                added_at=0,
            )
        )

        client_secret = "foobar"
        session_id = self._request_token(email, client_secret)

        self.assertEquals(len(self.email_attempts), 1)

        # Attempt to reset password without clicking the link
        self._reset_password(new_password, session_id, client_secret, expected_code=401)

        # Assert we can log in with the old password
        self.login("kermit", old_password)

        # Assert we can't log in with the new password
        self.attempt_wrong_password_login("kermit", new_password)

    def test_no_valid_token(self):
        """Test that we do actually need to request a token and can't just
        make a session up.
        """
        old_password = "monkey"
        new_password = "kangeroo"

        user_id = self.register_user("kermit", old_password)
        self.login("kermit", old_password)

        email = "test@example.com"

        # Add a threepid
        self.get_success(
            self.store.user_add_threepid(
                user_id=user_id,
                medium="email",
                address=email,
                validated_at=0,
                added_at=0,
            )
        )

        client_secret = "foobar"
        session_id = "weasle"

        # Attempt to reset password without even requesting an email
        self._reset_password(new_password, session_id, client_secret, expected_code=401)

        # Assert we can log in with the old password
        self.login("kermit", old_password)

        # Assert we can't log in with the new password
        self.attempt_wrong_password_login("kermit", new_password)

    @unittest.override_config({"request_token_inhibit_3pid_errors": True})
    def test_password_reset_bad_email_inhibit_error(self):
        """Test that triggering a password reset with an email address that isn't bound
        to an account doesn't leak the lack of binding for that address if configured
        that way.
        """
        self.register_user("kermit", "monkey")
        self.login("kermit", "monkey")

        email = "test@example.com"

        client_secret = "foobar"
        session_id = self._request_token(email, client_secret)

        self.assertIsNotNone(session_id)

    def _request_token(self, email, client_secret):
        request, channel = self.make_request(
            "POST",
            b"account/password/email/requestToken",
            {"client_secret": client_secret, "email": email, "send_attempt": 1},
        )
        self.render(request)
        self.assertEquals(200, channel.code, channel.result)

        return channel.json_body["sid"]

    def _validate_token(self, link):
        # Remove the host
        path = link.replace("https://example.com", "")

        # Load the password reset confirmation page
        request, channel = self.make_request("GET", path, shorthand=False)
        request.render(self.submit_token_resource)
        self.pump()
        self.assertEquals(200, channel.code, channel.result)

        # Now POST to the same endpoint, mimicking the same behaviour as clicking the
        # password reset confirm button

        # Send arguments as url-encoded form data, matching the template's behaviour
        form_args = []
        for key, value_list in request.args.items():
            for value in value_list:
                arg = (key, value)
                form_args.append(arg)

        # Confirm the password reset
        request, channel = self.make_request(
            "POST",
            path,
            content=urlencode(form_args).encode("utf8"),
            shorthand=False,
            content_is_form=True,
        )
        request.render(self.submit_token_resource)
        self.pump()
        self.assertEquals(200, channel.code, channel.result)

    def _get_link_from_email(self):
        assert self.email_attempts, "No emails have been sent"

        raw_msg = self.email_attempts[-1].decode("UTF-8")
        mail = Parser().parsestr(raw_msg)

        text = None
        for part in mail.walk():
            if part.get_content_type() == "text/plain":
                text = part.get_payload(decode=True).decode("UTF-8")
                break

        if not text:
            self.fail("Could not find text portion of email to parse")

        match = re.search(r"https://example.com\S+", text)
        assert match, "Could not find link in email"

        return match.group(0)

    def _reset_password(
        self, new_password, session_id, client_secret, expected_code=200
    ):
        request, channel = self.make_request(
            "POST",
            b"account/password",
            {
                "new_password": new_password,
                "auth": {
                    "type": LoginType.EMAIL_IDENTITY,
                    "threepid_creds": {
                        "client_secret": client_secret,
                        "sid": session_id,
                    },
                },
            },
        )
        self.render(request)
        self.assertEquals(expected_code, channel.code, channel.result)


class DeactivateTestCase(unittest.HomeserverTestCase):

    servlets = [
        synapse.rest.admin.register_servlets_for_client_rest_resource,
        login.register_servlets,
        account.register_servlets,
        room.register_servlets,
    ]

    def make_homeserver(self, reactor, clock):
        self.hs = self.setup_test_homeserver()
        return self.hs

    def test_deactivate_account(self):
        user_id = self.register_user("kermit", "test")
        tok = self.login("kermit", "test")

        self.deactivate(user_id, tok)

        store = self.hs.get_datastore()

        # Check that the user has been marked as deactivated.
        self.assertTrue(self.get_success(store.get_user_deactivated_status(user_id)))

        # Check that this access token has been invalidated.
        request, channel = self.make_request("GET", "account/whoami")
        self.render(request)
        self.assertEqual(request.code, 401)

    @unittest.INFO
    def test_pending_invites(self):
        """Tests that deactivating a user rejects every pending invite for them."""
        store = self.hs.get_datastore()

        inviter_id = self.register_user("inviter", "test")
        inviter_tok = self.login("inviter", "test")

        invitee_id = self.register_user("invitee", "test")
        invitee_tok = self.login("invitee", "test")

        # Make @inviter:test invite @invitee:test in a new room.
        room_id = self.helper.create_room_as(inviter_id, tok=inviter_tok)
        self.helper.invite(
            room=room_id, src=inviter_id, targ=invitee_id, tok=inviter_tok
        )

        # Make sure the invite is here.
        pending_invites = self.get_success(
            store.get_invited_rooms_for_local_user(invitee_id)
        )
        self.assertEqual(len(pending_invites), 1, pending_invites)
        self.assertEqual(pending_invites[0].room_id, room_id, pending_invites)

        # Deactivate @invitee:test.
        self.deactivate(invitee_id, invitee_tok)

        # Check that the invite isn't there anymore.
        pending_invites = self.get_success(
            store.get_invited_rooms_for_local_user(invitee_id)
        )
        self.assertEqual(len(pending_invites), 0, pending_invites)

        # Check that the membership of @invitee:test in the room is now "leave".
        memberships = self.get_success(
            store.get_rooms_for_local_user_where_membership_is(
                invitee_id, [Membership.LEAVE]
            )
        )
        self.assertEqual(len(memberships), 1, memberships)
        self.assertEqual(memberships[0].room_id, room_id, memberships)

    def deactivate(self, user_id, tok):
        request_data = json.dumps(
            {
                "auth": {
                    "type": "m.login.password",
                    "user": user_id,
                    "password": "test",
                },
                "erase": False,
            }
        )
        request, channel = self.make_request(
            "POST", "account/deactivate", request_data, access_token=tok
        )
        self.render(request)
        self.assertEqual(request.code, 200)


class ThreepidEmailRestTestCase(unittest.HomeserverTestCase):

    servlets = [
        account.register_servlets,
        login.register_servlets,
        synapse.rest.admin.register_servlets_for_client_rest_resource,
    ]

    def make_homeserver(self, reactor, clock):
        config = self.default_config()

        # Email config.
        self.email_attempts = []

        async def sendmail(smtphost, from_addr, to_addrs, msg, **kwargs):
            self.email_attempts.append(msg)

        config["email"] = {
            "enable_notifs": False,
            "template_dir": os.path.abspath(
                pkg_resources.resource_filename("synapse", "res/templates")
            ),
            "smtp_host": "127.0.0.1",
            "smtp_port": 20,
            "require_transport_security": False,
            "smtp_user": None,
            "smtp_pass": None,
            "notif_from": "test@example.com",
        }
        config["public_baseurl"] = "https://example.com"

        self.hs = self.setup_test_homeserver(config=config, sendmail=sendmail)
        return self.hs

    def prepare(self, reactor, clock, hs):
        self.store = hs.get_datastore()

        self.user_id = self.register_user("kermit", "test")
        self.user_id_tok = self.login("kermit", "test")
        self.email = "test@example.com"
        self.url_3pid = b"account/3pid"

    def test_add_valid_email(self):
        self.get_success(self._add_email(self.email, self.email))

    def test_add_valid_email_second_time(self):
        self.get_success(self._add_email(self.email, self.email))
        self.get_success(
            self._request_token_invalid_email(
                self.email,
                expected_errcode=Codes.THREEPID_IN_USE,
                expected_error="Email is already in use",
            )
        )

    def test_add_valid_email_second_time_canonicalise(self):
        self.get_success(self._add_email(self.email, self.email))
        self.get_success(
            self._request_token_invalid_email(
                "TEST@EXAMPLE.COM",
                expected_errcode=Codes.THREEPID_IN_USE,
                expected_error="Email is already in use",
            )
        )

    def test_add_email_no_at(self):
        self.get_success(
            self._request_token_invalid_email(
                "address-without-at.bar",
                expected_errcode=Codes.UNKNOWN,
                expected_error="Unable to parse email address",
            )
        )

    def test_add_email_two_at(self):
        self.get_success(
            self._request_token_invalid_email(
                "foo@foo@test.bar",
                expected_errcode=Codes.UNKNOWN,
                expected_error="Unable to parse email address",
            )
        )

    def test_add_email_bad_format(self):
        self.get_success(
            self._request_token_invalid_email(
                "user@bad.example.net@good.example.com",
                expected_errcode=Codes.UNKNOWN,
                expected_error="Unable to parse email address",
            )
        )

    def test_add_email_domain_to_lower(self):
        self.get_success(self._add_email("foo@TEST.BAR", "foo@test.bar"))

    def test_add_email_domain_with_umlaut(self):
        self.get_success(self._add_email("foo@Öumlaut.com", "foo@öumlaut.com"))

    def test_add_email_address_casefold(self):
        self.get_success(self._add_email("Strauß@Example.com", "strauss@example.com"))

    def test_address_trim(self):
        self.get_success(self._add_email(" foo@test.bar ", "foo@test.bar"))

    def test_add_email_if_disabled(self):
        """Test adding email to profile when doing so is disallowed
        """
        self.hs.config.enable_3pid_changes = False

        client_secret = "foobar"
        session_id = self._request_token(self.email, client_secret)

        self.assertEquals(len(self.email_attempts), 1)
        link = self._get_link_from_email()

        self._validate_token(link)

        request, channel = self.make_request(
            "POST",
            b"/_matrix/client/unstable/account/3pid/add",
            {
                "client_secret": client_secret,
                "sid": session_id,
                "auth": {
                    "type": "m.login.password",
                    "user": self.user_id,
                    "password": "test",
                },
            },
            access_token=self.user_id_tok,
        )
        self.render(request)
        self.assertEqual(400, int(channel.result["code"]), msg=channel.result["body"])
        self.assertEqual(Codes.FORBIDDEN, channel.json_body["errcode"])

        # Get user
        request, channel = self.make_request(
            "GET", self.url_3pid, access_token=self.user_id_tok,
        )
        self.render(request)

        self.assertEqual(200, int(channel.result["code"]), msg=channel.result["body"])
        self.assertFalse(channel.json_body["threepids"])

    def test_delete_email(self):
        """Test deleting an email from profile
        """
        # Add a threepid
        self.get_success(
            self.store.user_add_threepid(
                user_id=self.user_id,
                medium="email",
                address=self.email,
                validated_at=0,
                added_at=0,
            )
        )

        request, channel = self.make_request(
            "POST",
            b"account/3pid/delete",
            {"medium": "email", "address": self.email},
            access_token=self.user_id_tok,
        )
        self.render(request)
        self.assertEqual(200, int(channel.result["code"]), msg=channel.result["body"])

        # Get user
        request, channel = self.make_request(
            "GET", self.url_3pid, access_token=self.user_id_tok,
        )
        self.render(request)

        self.assertEqual(200, int(channel.result["code"]), msg=channel.result["body"])
        self.assertFalse(channel.json_body["threepids"])

    def test_delete_email_if_disabled(self):
        """Test deleting an email from profile when disallowed
        """
        self.hs.config.enable_3pid_changes = False

        # Add a threepid
        self.get_success(
            self.store.user_add_threepid(
                user_id=self.user_id,
                medium="email",
                address=self.email,
                validated_at=0,
                added_at=0,
            )
        )

        request, channel = self.make_request(
            "POST",
            b"account/3pid/delete",
            {"medium": "email", "address": self.email},
            access_token=self.user_id_tok,
        )
        self.render(request)

        self.assertEqual(400, int(channel.result["code"]), msg=channel.result["body"])
        self.assertEqual(Codes.FORBIDDEN, channel.json_body["errcode"])

        # Get user
        request, channel = self.make_request(
            "GET", self.url_3pid, access_token=self.user_id_tok,
        )
        self.render(request)

        self.assertEqual(200, int(channel.result["code"]), msg=channel.result["body"])
        self.assertEqual("email", channel.json_body["threepids"][0]["medium"])
        self.assertEqual(self.email, channel.json_body["threepids"][0]["address"])

    def test_cant_add_email_without_clicking_link(self):
        """Test that we do actually need to click the link in the email
        """
        client_secret = "foobar"
        session_id = self._request_token(self.email, client_secret)

        self.assertEquals(len(self.email_attempts), 1)

        # Attempt to add email without clicking the link
        request, channel = self.make_request(
            "POST",
            b"/_matrix/client/unstable/account/3pid/add",
            {
                "client_secret": client_secret,
                "sid": session_id,
                "auth": {
                    "type": "m.login.password",
                    "user": self.user_id,
                    "password": "test",
                },
            },
            access_token=self.user_id_tok,
        )
        self.render(request)
        self.assertEqual(400, int(channel.result["code"]), msg=channel.result["body"])
        self.assertEqual(Codes.THREEPID_AUTH_FAILED, channel.json_body["errcode"])

        # Get user
        request, channel = self.make_request(
            "GET", self.url_3pid, access_token=self.user_id_tok,
        )
        self.render(request)

        self.assertEqual(200, int(channel.result["code"]), msg=channel.result["body"])
        self.assertFalse(channel.json_body["threepids"])

    def test_no_valid_token(self):
        """Test that we do actually need to request a token and can't just
        make a session up.
        """
        client_secret = "foobar"
        session_id = "weasle"

        # Attempt to add email without even requesting an email
        request, channel = self.make_request(
            "POST",
            b"/_matrix/client/unstable/account/3pid/add",
            {
                "client_secret": client_secret,
                "sid": session_id,
                "auth": {
                    "type": "m.login.password",
                    "user": self.user_id,
                    "password": "test",
                },
            },
            access_token=self.user_id_tok,
        )
        self.render(request)
        self.assertEqual(400, int(channel.result["code"]), msg=channel.result["body"])
        self.assertEqual(Codes.THREEPID_AUTH_FAILED, channel.json_body["errcode"])

        # Get user
        request, channel = self.make_request(
            "GET", self.url_3pid, access_token=self.user_id_tok,
        )
        self.render(request)

        self.assertEqual(200, int(channel.result["code"]), msg=channel.result["body"])
        self.assertFalse(channel.json_body["threepids"])

    @override_config({"next_link_domain_whitelist": None})
    def test_next_link(self):
        """Tests a valid next_link parameter value with no whitelist (good case)"""
        self._request_token(
            "something@example.com",
            "some_secret",
            next_link="https://example.com/a/good/site",
            expect_code=200,
        )

    @override_config({"next_link_domain_whitelist": None})
    def test_next_link_exotic_protocol(self):
        """Tests using a esoteric protocol as a next_link parameter value.
        Someone may be hosting a client on IPFS etc.
        """
        self._request_token(
            "something@example.com",
            "some_secret",
            next_link="some-protocol://abcdefghijklmopqrstuvwxyz",
            expect_code=200,
        )

    @override_config({"next_link_domain_whitelist": None})
    def test_next_link_file_uri(self):
        """Tests next_link parameters cannot be file URI"""
        # Attempt to use a next_link value that points to the local disk
        self._request_token(
            "something@example.com",
            "some_secret",
            next_link="file:///host/path",
            expect_code=400,
        )

    @override_config({"next_link_domain_whitelist": ["example.com", "example.org"]})
    def test_next_link_domain_whitelist(self):
        """Tests next_link parameters must fit the whitelist if provided"""
        self._request_token(
            "something@example.com",
            "some_secret",
            next_link="https://example.com/some/good/page",
            expect_code=200,
        )

        self._request_token(
            "something@example.com",
            "some_secret",
            next_link="https://example.org/some/also/good/page",
            expect_code=200,
        )

        self._request_token(
            "something@example.com",
            "some_secret",
            next_link="https://bad.example.org/some/bad/page",
            expect_code=400,
        )

    @override_config({"next_link_domain_whitelist": []})
    def test_empty_next_link_domain_whitelist(self):
        """Tests an empty next_lint_domain_whitelist value, meaning next_link is essentially
        disallowed
        """
        self._request_token(
            "something@example.com",
            "some_secret",
            next_link="https://example.com/a/page",
            expect_code=400,
        )

    def _request_token(
        self,
        email: str,
        client_secret: str,
        next_link: Optional[str] = None,
        expect_code: int = 200,
    ) -> str:
        """Request a validation token to add an email address to a user's account

        Args:
            email: The email address to validate
            client_secret: A secret string
            next_link: A link to redirect the user to after validation
            expect_code: Expected return code of the call

        Returns:
            The ID of the new threepid validation session
        """
        body = {"client_secret": client_secret, "email": email, "send_attempt": 1}
        if next_link:
            body["next_link"] = next_link

        request, channel = self.make_request(
            "POST", b"account/3pid/email/requestToken", body,
        )
        self.render(request)
        self.assertEquals(expect_code, channel.code, channel.result)

        return channel.json_body.get("sid")

    def _request_token_invalid_email(
        self, email, expected_errcode, expected_error, client_secret="foobar",
    ):
        request, channel = self.make_request(
            "POST",
            b"account/3pid/email/requestToken",
            {"client_secret": client_secret, "email": email, "send_attempt": 1},
        )
        self.render(request)
        self.assertEqual(400, int(channel.result["code"]), msg=channel.result["body"])
        self.assertEqual(expected_errcode, channel.json_body["errcode"])
        self.assertEqual(expected_error, channel.json_body["error"])

    def _validate_token(self, link):
        # Remove the host
        path = link.replace("https://example.com", "")

        request, channel = self.make_request("GET", path, shorthand=False)
        self.render(request)
        self.assertEquals(200, channel.code, channel.result)

    def _get_link_from_email(self):
        assert self.email_attempts, "No emails have been sent"

        raw_msg = self.email_attempts[-1].decode("UTF-8")
        mail = Parser().parsestr(raw_msg)

        text = None
        for part in mail.walk():
            if part.get_content_type() == "text/plain":
                text = part.get_payload(decode=True).decode("UTF-8")
                break

        if not text:
            self.fail("Could not find text portion of email to parse")

        match = re.search(r"https://example.com\S+", text)
        assert match, "Could not find link in email"

        return match.group(0)

    def _add_email(self, request_email, expected_email):
        """Test adding an email to profile
        """
        client_secret = "foobar"
        session_id = self._request_token(request_email, client_secret)

        self.assertEquals(len(self.email_attempts), 1)
        link = self._get_link_from_email()

        self._validate_token(link)

        request, channel = self.make_request(
            "POST",
            b"/_matrix/client/unstable/account/3pid/add",
            {
                "client_secret": client_secret,
                "sid": session_id,
                "auth": {
                    "type": "m.login.password",
                    "user": self.user_id,
                    "password": "test",
                },
            },
            access_token=self.user_id_tok,
        )

        self.render(request)
        self.assertEqual(200, int(channel.result["code"]), msg=channel.result["body"])

        # Get user
        request, channel = self.make_request(
            "GET", self.url_3pid, access_token=self.user_id_tok,
        )
        self.render(request)

        self.assertEqual(200, int(channel.result["code"]), msg=channel.result["body"])
        self.assertEqual("email", channel.json_body["threepids"][0]["medium"])
        self.assertEqual(expected_email, channel.json_body["threepids"][0]["address"])<|MERGE_RESOLUTION|>--- conflicted
+++ resolved
@@ -19,10 +19,7 @@
 import re
 from email.parser import Parser
 from typing import Optional
-<<<<<<< HEAD
-=======
 from urllib.parse import urlencode
->>>>>>> a3a90ee0
 
 import pkg_resources
 
