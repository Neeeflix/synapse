# -*- coding: utf-8 -*-
# Copyright 2018 New Vector Ltd
#
# Licensed under the Apache License, Version 2.0 (the "License");
# you may not use this file except in compliance with the License.
# You may obtain a copy of the License at
#
#     http://www.apache.org/licenses/LICENSE-2.0
#
# Unless required by applicable law or agreed to in writing, software
# distributed under the License is distributed on an "AS IS" BASIS,
# WITHOUT WARRANTIES OR CONDITIONS OF ANY KIND, either express or implied.
# See the License for the specific language governing permissions and
# limitations under the License.

import hashlib
import hmac
import json
import urllib.parse

from mock import Mock

import synapse.rest.admin
from synapse.api.constants import UserTypes
from synapse.rest.client.v1 import login

from tests import unittest


class UserRegisterTestCase(unittest.HomeserverTestCase):

    servlets = [synapse.rest.admin.register_servlets_for_client_rest_resource]

    def make_homeserver(self, reactor, clock):

        self.url = "/_matrix/client/r0/admin/register"

        self.registration_handler = Mock()
        self.identity_handler = Mock()
        self.login_handler = Mock()
        self.device_handler = Mock()
        self.device_handler.check_device_registered = Mock(return_value="FAKE")

        self.datastore = Mock(return_value=Mock())
        self.datastore.get_current_state_deltas = Mock(return_value=(0, []))

        self.secrets = Mock()

        self.hs = self.setup_test_homeserver()

        self.hs.config.registration_shared_secret = "shared"

        self.hs.get_media_repository = Mock()
        self.hs.get_deactivate_account_handler = Mock()

        return self.hs

    def test_disabled(self):
        """
        If there is no shared secret, registration through this method will be
        prevented.
        """
        self.hs.config.registration_shared_secret = None

        request, channel = self.make_request("POST", self.url, b"{}")
        self.render(request)

        self.assertEqual(400, int(channel.result["code"]), msg=channel.result["body"])
        self.assertEqual(
            "Shared secret registration is not enabled", channel.json_body["error"]
        )

    def test_get_nonce(self):
        """
        Calling GET on the endpoint will return a randomised nonce, using the
        homeserver's secrets provider.
        """
        secrets = Mock()
        secrets.token_hex = Mock(return_value="abcd")

        self.hs.get_secrets = Mock(return_value=secrets)

        request, channel = self.make_request("GET", self.url)
        self.render(request)

        self.assertEqual(channel.json_body, {"nonce": "abcd"})

    def test_expired_nonce(self):
        """
        Calling GET on the endpoint will return a randomised nonce, which will
        only last for SALT_TIMEOUT (60s).
        """
        request, channel = self.make_request("GET", self.url)
        self.render(request)
        nonce = channel.json_body["nonce"]

        # 59 seconds
        self.reactor.advance(59)

        body = json.dumps({"nonce": nonce})
        request, channel = self.make_request("POST", self.url, body.encode("utf8"))
        self.render(request)

        self.assertEqual(400, int(channel.result["code"]), msg=channel.result["body"])
        self.assertEqual("username must be specified", channel.json_body["error"])

        # 61 seconds
        self.reactor.advance(2)

        request, channel = self.make_request("POST", self.url, body.encode("utf8"))
        self.render(request)

        self.assertEqual(400, int(channel.result["code"]), msg=channel.result["body"])
        self.assertEqual("unrecognised nonce", channel.json_body["error"])

    def test_register_incorrect_nonce(self):
        """
        Only the provided nonce can be used, as it's checked in the MAC.
        """
        request, channel = self.make_request("GET", self.url)
        self.render(request)
        nonce = channel.json_body["nonce"]

        want_mac = hmac.new(key=b"shared", digestmod=hashlib.sha1)
        want_mac.update(b"notthenonce\x00bob\x00abc123\x00admin")
        want_mac = want_mac.hexdigest()

        body = json.dumps(
            {
                "nonce": nonce,
                "username": "bob",
                "password": "abc123",
                "admin": True,
                "mac": want_mac,
            }
        )
        request, channel = self.make_request("POST", self.url, body.encode("utf8"))
        self.render(request)

        self.assertEqual(403, int(channel.result["code"]), msg=channel.result["body"])
        self.assertEqual("HMAC incorrect", channel.json_body["error"])

    def test_register_correct_nonce(self):
        """
        When the correct nonce is provided, and the right key is provided, the
        user is registered.
        """
        request, channel = self.make_request("GET", self.url)
        self.render(request)
        nonce = channel.json_body["nonce"]

        want_mac = hmac.new(key=b"shared", digestmod=hashlib.sha1)
        want_mac.update(
            nonce.encode("ascii") + b"\x00bob\x00abc123\x00admin\x00support"
        )
        want_mac = want_mac.hexdigest()

        body = json.dumps(
            {
                "nonce": nonce,
                "username": "bob",
                "password": "abc123",
                "admin": True,
                "user_type": UserTypes.SUPPORT,
                "mac": want_mac,
            }
        )
        request, channel = self.make_request("POST", self.url, body.encode("utf8"))
        self.render(request)

        self.assertEqual(200, int(channel.result["code"]), msg=channel.result["body"])
        self.assertEqual("@bob:test", channel.json_body["user_id"])

    def test_nonce_reuse(self):
        """
        A valid unrecognised nonce.
        """
        request, channel = self.make_request("GET", self.url)
        self.render(request)
        nonce = channel.json_body["nonce"]

        want_mac = hmac.new(key=b"shared", digestmod=hashlib.sha1)
        want_mac.update(nonce.encode("ascii") + b"\x00bob\x00abc123\x00admin")
        want_mac = want_mac.hexdigest()

        body = json.dumps(
            {
                "nonce": nonce,
                "username": "bob",
                "password": "abc123",
                "admin": True,
                "mac": want_mac,
            }
        )
        request, channel = self.make_request("POST", self.url, body.encode("utf8"))
        self.render(request)

        self.assertEqual(200, int(channel.result["code"]), msg=channel.result["body"])
        self.assertEqual("@bob:test", channel.json_body["user_id"])

        # Now, try and reuse it
        request, channel = self.make_request("POST", self.url, body.encode("utf8"))
        self.render(request)

        self.assertEqual(400, int(channel.result["code"]), msg=channel.result["body"])
        self.assertEqual("unrecognised nonce", channel.json_body["error"])

    def test_missing_parts(self):
        """
        Synapse will complain if you don't give nonce, username, password, and
        mac.  Admin and user_types are optional.  Additional checks are done for length
        and type.
        """

        def nonce():
            request, channel = self.make_request("GET", self.url)
            self.render(request)
            return channel.json_body["nonce"]

        #
        # Nonce check
        #

        # Must be present
        body = json.dumps({})
        request, channel = self.make_request("POST", self.url, body.encode("utf8"))
        self.render(request)

        self.assertEqual(400, int(channel.result["code"]), msg=channel.result["body"])
        self.assertEqual("nonce must be specified", channel.json_body["error"])

        #
        # Username checks
        #

        # Must be present
        body = json.dumps({"nonce": nonce()})
        request, channel = self.make_request("POST", self.url, body.encode("utf8"))
        self.render(request)

        self.assertEqual(400, int(channel.result["code"]), msg=channel.result["body"])
        self.assertEqual("username must be specified", channel.json_body["error"])

        # Must be a string
        body = json.dumps({"nonce": nonce(), "username": 1234})
        request, channel = self.make_request("POST", self.url, body.encode("utf8"))
        self.render(request)

        self.assertEqual(400, int(channel.result["code"]), msg=channel.result["body"])
        self.assertEqual("Invalid username", channel.json_body["error"])

        # Must not have null bytes
        body = json.dumps({"nonce": nonce(), "username": "abcd\u0000"})
        request, channel = self.make_request("POST", self.url, body.encode("utf8"))
        self.render(request)

        self.assertEqual(400, int(channel.result["code"]), msg=channel.result["body"])
        self.assertEqual("Invalid username", channel.json_body["error"])

        # Must not have null bytes
        body = json.dumps({"nonce": nonce(), "username": "a" * 1000})
        request, channel = self.make_request("POST", self.url, body.encode("utf8"))
        self.render(request)

        self.assertEqual(400, int(channel.result["code"]), msg=channel.result["body"])
        self.assertEqual("Invalid username", channel.json_body["error"])

        #
        # Password checks
        #

        # Must be present
        body = json.dumps({"nonce": nonce(), "username": "a"})
        request, channel = self.make_request("POST", self.url, body.encode("utf8"))
        self.render(request)

        self.assertEqual(400, int(channel.result["code"]), msg=channel.result["body"])
        self.assertEqual("password must be specified", channel.json_body["error"])

        # Must be a string
        body = json.dumps({"nonce": nonce(), "username": "a", "password": 1234})
        request, channel = self.make_request("POST", self.url, body.encode("utf8"))
        self.render(request)

        self.assertEqual(400, int(channel.result["code"]), msg=channel.result["body"])
        self.assertEqual("Invalid password", channel.json_body["error"])

        # Must not have null bytes
        body = json.dumps({"nonce": nonce(), "username": "a", "password": "abcd\u0000"})
        request, channel = self.make_request("POST", self.url, body.encode("utf8"))
        self.render(request)

        self.assertEqual(400, int(channel.result["code"]), msg=channel.result["body"])
        self.assertEqual("Invalid password", channel.json_body["error"])

        # Super long
        body = json.dumps({"nonce": nonce(), "username": "a", "password": "A" * 1000})
        request, channel = self.make_request("POST", self.url, body.encode("utf8"))
        self.render(request)

        self.assertEqual(400, int(channel.result["code"]), msg=channel.result["body"])
        self.assertEqual("Invalid password", channel.json_body["error"])

        #
        # user_type check
        #

        # Invalid user_type
        body = json.dumps(
            {
                "nonce": nonce(),
                "username": "a",
                "password": "1234",
                "user_type": "invalid",
            }
        )
        request, channel = self.make_request("POST", self.url, body.encode("utf8"))
        self.render(request)

        self.assertEqual(400, int(channel.result["code"]), msg=channel.result["body"])
        self.assertEqual("Invalid user type", channel.json_body["error"])


class UsersListTestCase(unittest.HomeserverTestCase):

    servlets = [
        synapse.rest.admin.register_servlets,
        login.register_servlets,
    ]
    url = "/_synapse/admin/v2/users"

    def prepare(self, reactor, clock, hs):
        self.admin_user = self.register_user("admin", "pass", admin=True)
        self.admin_user_tok = self.login("admin", "pass")

        self.register_user("user1", "pass1", admin=False)
        self.register_user("user2", "pass2", admin=False)

    def test_no_auth(self):
        """
        Try to list users without authentication.
        """
        request, channel = self.make_request("GET", self.url, b"{}")
        self.render(request)

        self.assertEqual(401, int(channel.result["code"]), msg=channel.result["body"])
        self.assertEqual("M_MISSING_TOKEN", channel.json_body["errcode"])

    def test_all_users(self):
        """
        List all users, including deactivated users.
        """
        request, channel = self.make_request(
            "GET",
            self.url + "?deactivated=true",
            b"{}",
            access_token=self.admin_user_tok,
        )
        self.render(request)

        self.assertEqual(200, int(channel.result["code"]), msg=channel.result["body"])
        self.assertEqual(3, len(channel.json_body["users"]))


class UserRestTestCase(unittest.HomeserverTestCase):

    servlets = [
        synapse.rest.admin.register_servlets,
        login.register_servlets,
    ]

    def prepare(self, reactor, clock, hs):
        self.store = hs.get_datastore()

        self.admin_user = self.register_user("admin", "pass", admin=True)
        self.admin_user_tok = self.login("admin", "pass")

        self.other_user = self.register_user("user", "pass")
        self.other_user_token = self.login("user", "pass")
        self.url_other_user = "/_synapse/admin/v2/users/%s" % urllib.parse.quote(
            self.other_user
        )

    def test_requester_is_no_admin(self):
        """
        If the user is not a server admin, an error is returned.
        """
        self.hs.config.registration_shared_secret = None
        url = "/_synapse/admin/v2/users/@bob:test"

        request, channel = self.make_request(
            "GET", url, access_token=self.other_user_token,
        )
        self.render(request)

        self.assertEqual(403, int(channel.result["code"]), msg=channel.result["body"])
        self.assertEqual("You are not a server admin", channel.json_body["error"])

        request, channel = self.make_request(
            "PUT", url, access_token=self.other_user_token, content=b"{}",
        )
        self.render(request)

        self.assertEqual(403, int(channel.result["code"]), msg=channel.result["body"])
        self.assertEqual("You are not a server admin", channel.json_body["error"])

    def test_user_does_not_exist(self):
        """
        Tests that a lookup for a user that does not exist returns a 404
        """
        self.hs.config.registration_shared_secret = None

        request, channel = self.make_request(
            "GET",
            "/_synapse/admin/v2/users/@unknown_person:test",
            access_token=self.admin_user_tok,
        )
        self.render(request)

        self.assertEqual(404, channel.code, msg=channel.json_body)
        self.assertEqual("M_NOT_FOUND", channel.json_body["errcode"])

    def test_create_server_admin(self):
        """
        Check that a new admin user is created successfully.
        """
        self.hs.config.registration_shared_secret = None
        url = "/_synapse/admin/v2/users/@bob:test"

        # Create user (server admin)
        body = json.dumps(
            {
                "password": "abc123",
                "admin": True,
                "displayname": "Bob's name",
                "threepids": [{"medium": "email", "address": "bob@bob.bob"}],
            }
        )

        request, channel = self.make_request(
            "PUT",
            url,
            access_token=self.admin_user_tok,
            content=body.encode(encoding="utf_8"),
        )
        self.render(request)

        self.assertEqual(201, int(channel.result["code"]), msg=channel.result["body"])
        self.assertEqual("@bob:test", channel.json_body["name"])
        self.assertEqual("Bob's name", channel.json_body["displayname"])
        self.assertEqual("email", channel.json_body["threepids"][0]["medium"])
        self.assertEqual("bob@bob.bob", channel.json_body["threepids"][0]["address"])
        self.assertEqual(True, channel.json_body["admin"])

        # Get user
        request, channel = self.make_request(
            "GET", url, access_token=self.admin_user_tok,
        )
        self.render(request)

        self.assertEqual(200, int(channel.result["code"]), msg=channel.result["body"])
        self.assertEqual("@bob:test", channel.json_body["name"])
        self.assertEqual("Bob's name", channel.json_body["displayname"])
        self.assertEqual("email", channel.json_body["threepids"][0]["medium"])
        self.assertEqual("bob@bob.bob", channel.json_body["threepids"][0]["address"])
        self.assertEqual(True, channel.json_body["admin"])
        self.assertEqual(False, channel.json_body["is_guest"])
        self.assertEqual(False, channel.json_body["deactivated"])

    def test_create_user(self):
        """
        Check that a new regular user is created successfully.
        """
        self.hs.config.registration_shared_secret = None
        url = "/_synapse/admin/v2/users/@bob:test"

        # Create user
        body = json.dumps(
            {
                "password": "abc123",
                "admin": False,
                "displayname": "Bob's name",
                "threepids": [{"medium": "email", "address": "bob@bob.bob"}],
            }
        )

        request, channel = self.make_request(
            "PUT",
            url,
            access_token=self.admin_user_tok,
            content=body.encode(encoding="utf_8"),
        )
        self.render(request)

        self.assertEqual(201, int(channel.result["code"]), msg=channel.result["body"])
        self.assertEqual("@bob:test", channel.json_body["name"])
        self.assertEqual("Bob's name", channel.json_body["displayname"])
        self.assertEqual("email", channel.json_body["threepids"][0]["medium"])
        self.assertEqual("bob@bob.bob", channel.json_body["threepids"][0]["address"])
        self.assertEqual(False, channel.json_body["admin"])

        # Get user
        request, channel = self.make_request(
            "GET", url, access_token=self.admin_user_tok,
        )
        self.render(request)

        self.assertEqual(200, int(channel.result["code"]), msg=channel.result["body"])
        self.assertEqual("@bob:test", channel.json_body["name"])
        self.assertEqual("Bob's name", channel.json_body["displayname"])
        self.assertEqual("email", channel.json_body["threepids"][0]["medium"])
        self.assertEqual("bob@bob.bob", channel.json_body["threepids"][0]["address"])
        self.assertEqual(False, channel.json_body["admin"])
        self.assertEqual(False, channel.json_body["is_guest"])
        self.assertEqual(False, channel.json_body["deactivated"])

    def test_set_password(self):
        """
        Test setting a new password for another user.
        """
        self.hs.config.registration_shared_secret = None

        # Change password
        body = json.dumps({"password": "hahaha"})

        request, channel = self.make_request(
            "PUT",
            self.url_other_user,
            access_token=self.admin_user_tok,
            content=body.encode(encoding="utf_8"),
        )
        self.render(request)

        self.assertEqual(200, int(channel.result["code"]), msg=channel.result["body"])

    def test_set_displayname(self):
        """
        Test setting the displayname of another user.
        """
        self.hs.config.registration_shared_secret = None

        # Modify user
        body = json.dumps({"displayname": "foobar"})

        request, channel = self.make_request(
            "PUT",
            self.url_other_user,
            access_token=self.admin_user_tok,
            content=body.encode(encoding="utf_8"),
        )
        self.render(request)

        self.assertEqual(200, int(channel.result["code"]), msg=channel.result["body"])
        self.assertEqual("@user:test", channel.json_body["name"])
        self.assertEqual("foobar", channel.json_body["displayname"])

        # Get user
        request, channel = self.make_request(
            "GET", self.url_other_user, access_token=self.admin_user_tok,
        )
        self.render(request)

        self.assertEqual(200, int(channel.result["code"]), msg=channel.result["body"])
        self.assertEqual("@user:test", channel.json_body["name"])
        self.assertEqual("foobar", channel.json_body["displayname"])

    def test_set_threepid(self):
        """
        Test setting threepid for an other user.
        """
        self.hs.config.registration_shared_secret = None

        # Delete old and add new threepid to user
        body = json.dumps(
            {"threepids": [{"medium": "email", "address": "bob3@bob.bob"}]}
        )

        request, channel = self.make_request(
            "PUT",
            self.url_other_user,
            access_token=self.admin_user_tok,
            content=body.encode(encoding="utf_8"),
        )
        self.render(request)

        self.assertEqual(200, int(channel.result["code"]), msg=channel.result["body"])
        self.assertEqual("@user:test", channel.json_body["name"])
        self.assertEqual("email", channel.json_body["threepids"][0]["medium"])
        self.assertEqual("bob3@bob.bob", channel.json_body["threepids"][0]["address"])

        # Get user
        request, channel = self.make_request(
            "GET", self.url_other_user, access_token=self.admin_user_tok,
        )
        self.render(request)

        self.assertEqual(200, int(channel.result["code"]), msg=channel.result["body"])
        self.assertEqual("@user:test", channel.json_body["name"])
        self.assertEqual("email", channel.json_body["threepids"][0]["medium"])
        self.assertEqual("bob3@bob.bob", channel.json_body["threepids"][0]["address"])

    def test_deactivate_user(self):
        """
        Test deactivating another user.
        """

        # Deactivate user
        body = json.dumps({"deactivated": True})

        request, channel = self.make_request(
            "PUT",
            self.url_other_user,
            access_token=self.admin_user_tok,
            content=body.encode(encoding="utf_8"),
        )
        self.render(request)

        self.assertEqual(200, int(channel.result["code"]), msg=channel.result["body"])
        self.assertEqual("@user:test", channel.json_body["name"])
        self.assertEqual(True, channel.json_body["deactivated"])
        # the user is deactivated, the threepid will be deleted

        # Get user
        request, channel = self.make_request(
            "GET", self.url_other_user, access_token=self.admin_user_tok,
<<<<<<< HEAD
        )
        self.render(request)

        self.assertEqual(200, int(channel.result["code"]), msg=channel.result["body"])
        self.assertEqual("@user:test", channel.json_body["name"])
        self.assertEqual(True, channel.json_body["deactivated"])

    def test_set_user_as_admin(self):
        """
        Test setting the admin flag on a user.
        """
        self.hs.config.registration_shared_secret = None

        # Set a user as an admin
        body = json.dumps({"admin": True})

        request, channel = self.make_request(
            "PUT",
            self.url_other_user,
            access_token=self.admin_user_tok,
            content=body.encode(encoding="utf_8"),
        )
        self.render(request)

        self.assertEqual(200, int(channel.result["code"]), msg=channel.result["body"])
        self.assertEqual("@user:test", channel.json_body["name"])
        self.assertEqual(True, channel.json_body["admin"])

        # Get user
        request, channel = self.make_request(
            "GET", self.url_other_user, access_token=self.admin_user_tok,
        )
        self.render(request)

        self.assertEqual(200, int(channel.result["code"]), msg=channel.result["body"])
        self.assertEqual("@user:test", channel.json_body["name"])
        self.assertEqual(True, channel.json_body["admin"])

    def test_accidental_deactivation_prevention(self):
        """
        Ensure an account can't accidentally be deactivated by using a str value
        for the deactivated body parameter
        """
        self.hs.config.registration_shared_secret = None
        url = "/_synapse/admin/v2/users/@bob:test"

        # Create user
        body = json.dumps({"password": "abc123"})

        request, channel = self.make_request(
            "PUT",
            url,
            access_token=self.admin_user_tok,
            content=body.encode(encoding="utf_8"),
        )
        self.render(request)

        self.assertEqual(201, int(channel.result["code"]), msg=channel.result["body"])
        self.assertEqual("@bob:test", channel.json_body["name"])
        self.assertEqual("bob", channel.json_body["displayname"])

        # Get user
        request, channel = self.make_request(
            "GET", url, access_token=self.admin_user_tok,
=======
>>>>>>> bbeee33d
        )
        self.render(request)

        self.assertEqual(200, int(channel.result["code"]), msg=channel.result["body"])
<<<<<<< HEAD
        self.assertEqual("@bob:test", channel.json_body["name"])
        self.assertEqual("bob", channel.json_body["displayname"])
        self.assertEqual(0, channel.json_body["deactivated"])

        # Change password (and use a str for deactivate instead of a bool)
        body = json.dumps({"password": "abc123", "deactivated": "false"})  # oops!

        request, channel = self.make_request(
            "PUT",
            url,
=======
        self.assertEqual("@user:test", channel.json_body["name"])
        self.assertEqual(True, channel.json_body["deactivated"])

    def test_set_user_as_admin(self):
        """
        Test setting the admin flag on a user.
        """
        self.hs.config.registration_shared_secret = None

        # Set a user as an admin
        body = json.dumps({"admin": True})

        request, channel = self.make_request(
            "PUT",
            self.url_other_user,
>>>>>>> bbeee33d
            access_token=self.admin_user_tok,
            content=body.encode(encoding="utf_8"),
        )
        self.render(request)

<<<<<<< HEAD
        self.assertEqual(400, int(channel.result["code"]), msg=channel.result["body"])

        # Check user is not deactivated
        request, channel = self.make_request(
            "GET", url, access_token=self.admin_user_tok,
=======
        self.assertEqual(200, int(channel.result["code"]), msg=channel.result["body"])
        self.assertEqual("@user:test", channel.json_body["name"])
        self.assertEqual(True, channel.json_body["admin"])

        # Get user
        request, channel = self.make_request(
            "GET", self.url_other_user, access_token=self.admin_user_tok,
>>>>>>> bbeee33d
        )
        self.render(request)

        self.assertEqual(200, int(channel.result["code"]), msg=channel.result["body"])
<<<<<<< HEAD
        self.assertEqual("@bob:test", channel.json_body["name"])
        self.assertEqual("bob", channel.json_body["displayname"])

        # Ensure they're still alive
        self.assertEqual(0, channel.json_body["deactivated"])
=======
        self.assertEqual("@user:test", channel.json_body["name"])
        self.assertEqual(True, channel.json_body["admin"])
>>>>>>> bbeee33d
<|MERGE_RESOLUTION|>--- conflicted
+++ resolved
@@ -623,7 +623,6 @@
         # Get user
         request, channel = self.make_request(
             "GET", self.url_other_user, access_token=self.admin_user_tok,
-<<<<<<< HEAD
         )
         self.render(request)
 
@@ -660,99 +659,4 @@
 
         self.assertEqual(200, int(channel.result["code"]), msg=channel.result["body"])
         self.assertEqual("@user:test", channel.json_body["name"])
-        self.assertEqual(True, channel.json_body["admin"])
-
-    def test_accidental_deactivation_prevention(self):
-        """
-        Ensure an account can't accidentally be deactivated by using a str value
-        for the deactivated body parameter
-        """
-        self.hs.config.registration_shared_secret = None
-        url = "/_synapse/admin/v2/users/@bob:test"
-
-        # Create user
-        body = json.dumps({"password": "abc123"})
-
-        request, channel = self.make_request(
-            "PUT",
-            url,
-            access_token=self.admin_user_tok,
-            content=body.encode(encoding="utf_8"),
-        )
-        self.render(request)
-
-        self.assertEqual(201, int(channel.result["code"]), msg=channel.result["body"])
-        self.assertEqual("@bob:test", channel.json_body["name"])
-        self.assertEqual("bob", channel.json_body["displayname"])
-
-        # Get user
-        request, channel = self.make_request(
-            "GET", url, access_token=self.admin_user_tok,
-=======
->>>>>>> bbeee33d
-        )
-        self.render(request)
-
-        self.assertEqual(200, int(channel.result["code"]), msg=channel.result["body"])
-<<<<<<< HEAD
-        self.assertEqual("@bob:test", channel.json_body["name"])
-        self.assertEqual("bob", channel.json_body["displayname"])
-        self.assertEqual(0, channel.json_body["deactivated"])
-
-        # Change password (and use a str for deactivate instead of a bool)
-        body = json.dumps({"password": "abc123", "deactivated": "false"})  # oops!
-
-        request, channel = self.make_request(
-            "PUT",
-            url,
-=======
-        self.assertEqual("@user:test", channel.json_body["name"])
-        self.assertEqual(True, channel.json_body["deactivated"])
-
-    def test_set_user_as_admin(self):
-        """
-        Test setting the admin flag on a user.
-        """
-        self.hs.config.registration_shared_secret = None
-
-        # Set a user as an admin
-        body = json.dumps({"admin": True})
-
-        request, channel = self.make_request(
-            "PUT",
-            self.url_other_user,
->>>>>>> bbeee33d
-            access_token=self.admin_user_tok,
-            content=body.encode(encoding="utf_8"),
-        )
-        self.render(request)
-
-<<<<<<< HEAD
-        self.assertEqual(400, int(channel.result["code"]), msg=channel.result["body"])
-
-        # Check user is not deactivated
-        request, channel = self.make_request(
-            "GET", url, access_token=self.admin_user_tok,
-=======
-        self.assertEqual(200, int(channel.result["code"]), msg=channel.result["body"])
-        self.assertEqual("@user:test", channel.json_body["name"])
-        self.assertEqual(True, channel.json_body["admin"])
-
-        # Get user
-        request, channel = self.make_request(
-            "GET", self.url_other_user, access_token=self.admin_user_tok,
->>>>>>> bbeee33d
-        )
-        self.render(request)
-
-        self.assertEqual(200, int(channel.result["code"]), msg=channel.result["body"])
-<<<<<<< HEAD
-        self.assertEqual("@bob:test", channel.json_body["name"])
-        self.assertEqual("bob", channel.json_body["displayname"])
-
-        # Ensure they're still alive
-        self.assertEqual(0, channel.json_body["deactivated"])
-=======
-        self.assertEqual("@user:test", channel.json_body["name"])
-        self.assertEqual(True, channel.json_body["admin"])
->>>>>>> bbeee33d
+        self.assertEqual(True, channel.json_body["admin"])