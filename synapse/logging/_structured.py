--- conflicted
+++ resolved
@@ -262,14 +262,11 @@
 
 
 class StoppableLogPublisher(LogPublisher):
-<<<<<<< HEAD
-=======
     """
     A log publisher that can tell its observers to shut down any external
     communications.
     """
 
->>>>>>> 9eebd460
     def stop(self):
         for obs in self._observers:
             if hasattr(obs, "stop"):
