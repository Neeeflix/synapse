# -*- coding: utf-8 -*-
# Copyright 2020 Quentin Gliech
# Copyright 2020-2021 The Matrix.org Foundation C.I.C.
#
# Licensed under the Apache License, Version 2.0 (the "License");
# you may not use this file except in compliance with the License.
# You may obtain a copy of the License at
#
#     http://www.apache.org/licenses/LICENSE-2.0
#
# Unless required by applicable law or agreed to in writing, software
# distributed under the License is distributed on an "AS IS" BASIS,
# WITHOUT WARRANTIES OR CONDITIONS OF ANY KIND, either express or implied.
# See the License for the specific language governing permissions and
# limitations under the License.

from collections import Counter
from typing import Iterable, Optional, Tuple, Type

import attr

from synapse.config._util import validate_config
from synapse.python_dependencies import DependencyException, check_requirements
from synapse.types import Collection, JsonDict
from synapse.util.module_loader import load_module
from synapse.util.stringutils import parse_and_validate_mxc_uri

from ._base import Config, ConfigError

DEFAULT_USER_MAPPING_PROVIDER = "synapse.handlers.oidc_handler.JinjaOidcMappingProvider"


class OIDCConfig(Config):
    section = "oidc"

    def read_config(self, config, **kwargs):
        self.oidc_providers = tuple(_parse_oidc_provider_configs(config))
        if not self.oidc_providers:
            return

        try:
            check_requirements("oidc")
        except DependencyException as e:
            raise ConfigError(e.message) from e

        # check we don't have any duplicate idp_ids now. (The SSO handler will also
        # check for duplicates when the REST listeners get registered, but that happens
        # after synapse has forked so doesn't give nice errors.)
        c = Counter([i.idp_id for i in self.oidc_providers])
        for idp_id, count in c.items():
            if count > 1:
                raise ConfigError(
                    "Multiple OIDC providers have the idp_id %r." % idp_id
                )

<<<<<<< HEAD
        self.oidc_callback_url = self.public_baseurl + "_synapse/oidc/callback"
=======
        self.oidc_callback_url = self.public_baseurl + "_synapse/client/oidc/callback"
>>>>>>> 26109307

    @property
    def oidc_enabled(self) -> bool:
        # OIDC is enabled if we have a provider
        return bool(self.oidc_providers)

    def generate_config_section(self, config_dir_path, server_name, **kwargs):
        return """\
        # List of OpenID Connect (OIDC) / OAuth 2.0 identity providers, for registration
        # and login.
        #
        # Options for each entry include:
        #
        #   idp_id: a unique identifier for this identity provider. Used internally
        #       by Synapse; should be a single word such as 'github'.
        #
        #       Note that, if this is changed, users authenticating via that provider
        #       will no longer be recognised as the same user!
        #
        #   idp_name: A user-facing name for this identity provider, which is used to
        #       offer the user a choice of login mechanisms.
        #
        #   idp_icon: An optional icon for this identity provider, which is presented
        #       by clients and Synapse's own IdP picker page. If given, must be an
        #       MXC URI of the format mxc://<server-name>/<media-id>. (An easy way to
        #       obtain such an MXC URI is to upload an image to an (unencrypted) room
        #       and then copy the "url" from the source of the event.)
        #
        #   idp_brand: An optional brand for this identity provider, allowing clients
        #       to style the login flow according to the identity provider in question.
        #       See the spec for possible options here.
        #
        #   discover: set to 'false' to disable the use of the OIDC discovery mechanism
        #       to discover endpoints. Defaults to true.
        #
        #   issuer: Required. The OIDC issuer. Used to validate tokens and (if discovery
        #       is enabled) to discover the provider's endpoints.
        #
        #   client_id: Required. oauth2 client id to use.
        #
        #   client_secret: Required. oauth2 client secret to use.
        #
        #   client_auth_method: auth method to use when exchanging the token. Valid
        #       values are 'client_secret_basic' (default), 'client_secret_post' and
        #       'none'.
        #
        #   scopes: list of scopes to request. This should normally include the "openid"
        #       scope. Defaults to ["openid"].
        #
        #   authorization_endpoint: the oauth2 authorization endpoint. Required if
        #       provider discovery is disabled.
        #
        #   token_endpoint: the oauth2 token endpoint. Required if provider discovery is
        #       disabled.
        #
        #   userinfo_endpoint: the OIDC userinfo endpoint. Required if discovery is
        #       disabled and the 'openid' scope is not requested.
        #
        #   jwks_uri: URI where to fetch the JWKS. Required if discovery is disabled and
        #       the 'openid' scope is used.
        #
        #   skip_verification: set to 'true' to skip metadata verification. Use this if
        #       you are connecting to a provider that is not OpenID Connect compliant.
        #       Defaults to false. Avoid this in production.
        #
        #   user_profile_method: Whether to fetch the user profile from the userinfo
        #       endpoint. Valid values are: 'auto' or 'userinfo_endpoint'.
        #
        #       Defaults to 'auto', which fetches the userinfo endpoint if 'openid' is
        #       included in 'scopes'. Set to 'userinfo_endpoint' to always fetch the
        #       userinfo endpoint.
        #
        #   allow_existing_users: set to 'true' to allow a user logging in via OIDC to
        #       match a pre-existing account instead of failing. This could be used if
        #       switching from password logins to OIDC. Defaults to false.
        #
        #   user_mapping_provider: Configuration for how attributes returned from a OIDC
        #       provider are mapped onto a matrix user. This setting has the following
        #       sub-properties:
        #
        #       module: The class name of a custom mapping module. Default is
        #           {mapping_provider!r}.
        #           See https://github.com/matrix-org/synapse/blob/master/docs/sso_mapping_providers.md#openid-mapping-providers
        #           for information on implementing a custom mapping provider.
        #
        #       config: Configuration for the mapping provider module. This section will
        #           be passed as a Python dictionary to the user mapping provider
        #           module's `parse_config` method.
        #
        #           For the default provider, the following settings are available:
        #
        #             subject_claim: name of the claim containing a unique identifier
        #                 for the user. Defaults to 'sub', which OpenID Connect
        #                 compliant providers should provide.
        #
        #             localpart_template: Jinja2 template for the localpart of the MXID.
        #                 If this is not set, the user will be prompted to choose their
        #                 own username (see 'sso_auth_account_details.html' in the 'sso'
        #                 section of this file).
        #
        #             display_name_template: Jinja2 template for the display name to set
        #                 on first login. If unset, no displayname will be set.
        #
        #             email_template: Jinja2 template for the email address of the user.
        #                 If unset, no email address will be added to the account.
        #
        #             extra_attributes: a map of Jinja2 templates for extra attributes
        #                 to send back to the client during login.
        #                 Note that these are non-standard and clients will ignore them
        #                 without modifications.
        #
        #           When rendering, the Jinja2 templates are given a 'user' variable,
        #           which is set to the claims returned by the UserInfo Endpoint and/or
        #           in the ID Token.
        #
        # See https://github.com/matrix-org/synapse/blob/master/docs/openid.md
        # for information on how to configure these options.
        #
        # For backwards compatibility, it is also possible to configure a single OIDC
        # provider via an 'oidc_config' setting. This is now deprecated and admins are
        # advised to migrate to the 'oidc_providers' format. (When doing that migration,
        # use 'oidc' for the idp_id to ensure that existing users continue to be
        # recognised.)
        #
        oidc_providers:
          # Generic example
          #
          #- idp_id: my_idp
          #  idp_name: "My OpenID provider"
          #  idp_icon: "mxc://example.com/mediaid"
          #  discover: false
          #  issuer: "https://accounts.example.com/"
          #  client_id: "provided-by-your-issuer"
          #  client_secret: "provided-by-your-issuer"
          #  client_auth_method: client_secret_post
          #  scopes: ["openid", "profile"]
          #  authorization_endpoint: "https://accounts.example.com/oauth2/auth"
          #  token_endpoint: "https://accounts.example.com/oauth2/token"
          #  userinfo_endpoint: "https://accounts.example.com/userinfo"
          #  jwks_uri: "https://accounts.example.com/.well-known/jwks.json"
          #  skip_verification: true
          #  user_mapping_provider:
          #    config:
          #      subject_claim: "id"
          #      localpart_template: "{{ user.login }}"
          #      display_name_template: "{{ user.name }}"
          #      email_template: "{{ user.email }}"

          # For use with Keycloak
          #
          #- idp_id: keycloak
          #  idp_name: Keycloak
          #  issuer: "https://127.0.0.1:8443/auth/realms/my_realm_name"
          #  client_id: "synapse"
          #  client_secret: "copy secret generated in Keycloak UI"
          #  scopes: ["openid", "profile"]

          # For use with Github
          #
          #- idp_id: github
          #  idp_name: Github
          #  idp_brand: org.matrix.github
          #  discover: false
          #  issuer: "https://github.com/"
          #  client_id: "your-client-id" # TO BE FILLED
          #  client_secret: "your-client-secret" # TO BE FILLED
          #  authorization_endpoint: "https://github.com/login/oauth/authorize"
          #  token_endpoint: "https://github.com/login/oauth/access_token"
          #  userinfo_endpoint: "https://api.github.com/user"
          #  scopes: ["read:user"]
          #  user_mapping_provider:
          #    config:
          #      subject_claim: "id"
          #      localpart_template: "{{ user.login }}"
          #      display_name_template: "{{ user.name }}"
        """.format(
            mapping_provider=DEFAULT_USER_MAPPING_PROVIDER
        )


# jsonschema definition of the configuration settings for an oidc identity provider
OIDC_PROVIDER_CONFIG_SCHEMA = {
    "type": "object",
    "required": ["issuer", "client_id", "client_secret"],
    "properties": {
        "idp_id": {
            "type": "string",
            "minLength": 1,
            # MSC2858 allows a maxlen of 255, but we prefix with "oidc-"
            "maxLength": 250,
            "pattern": "^[A-Za-z0-9._~-]+$",
        },
        "idp_name": {"type": "string"},
        "idp_icon": {"type": "string"},
        "idp_brand": {
            "type": "string",
            # MSC2758-style namespaced identifier
            "minLength": 1,
            "maxLength": 255,
            "pattern": "^[a-z][a-z0-9_.-]*$",
        },
        "discover": {"type": "boolean"},
        "issuer": {"type": "string"},
        "client_id": {"type": "string"},
        "client_secret": {"type": "string"},
        "client_auth_method": {
            "type": "string",
            # the following list is the same as the keys of
            # authlib.oauth2.auth.ClientAuth.DEFAULT_AUTH_METHODS. We inline it
            # to avoid importing authlib here.
            "enum": ["client_secret_basic", "client_secret_post", "none"],
        },
        "scopes": {"type": "array", "items": {"type": "string"}},
        "authorization_endpoint": {"type": "string"},
        "token_endpoint": {"type": "string"},
        "userinfo_endpoint": {"type": "string"},
        "jwks_uri": {"type": "string"},
        "skip_verification": {"type": "boolean"},
        "user_profile_method": {
            "type": "string",
            "enum": ["auto", "userinfo_endpoint"],
        },
        "allow_existing_users": {"type": "boolean"},
        "user_mapping_provider": {"type": ["object", "null"]},
    },
}

# the same as OIDC_PROVIDER_CONFIG_SCHEMA, but with compulsory idp_id and idp_name
OIDC_PROVIDER_CONFIG_WITH_ID_SCHEMA = {
    "allOf": [OIDC_PROVIDER_CONFIG_SCHEMA, {"required": ["idp_id", "idp_name"]}]
}


# the `oidc_providers` list can either be None (as it is in the default config), or
# a list of provider configs, each of which requires an explicit ID and name.
OIDC_PROVIDER_LIST_SCHEMA = {
    "oneOf": [
        {"type": "null"},
        {"type": "array", "items": OIDC_PROVIDER_CONFIG_WITH_ID_SCHEMA},
    ]
}

# the `oidc_config` setting can either be None (which it used to be in the default
# config), or an object. If an object, it is ignored unless it has an "enabled: True"
# property.
#
# It's *possible* to represent this with jsonschema, but the resultant errors aren't
# particularly clear, so we just check for either an object or a null here, and do
# additional checks in the code.
OIDC_CONFIG_SCHEMA = {"oneOf": [{"type": "null"}, {"type": "object"}]}

# the top-level schema can contain an "oidc_config" and/or an "oidc_providers".
MAIN_CONFIG_SCHEMA = {
    "type": "object",
    "properties": {
        "oidc_config": OIDC_CONFIG_SCHEMA,
        "oidc_providers": OIDC_PROVIDER_LIST_SCHEMA,
    },
}


def _parse_oidc_provider_configs(config: JsonDict) -> Iterable["OidcProviderConfig"]:
    """extract and parse the OIDC provider configs from the config dict

    The configuration may contain either a single `oidc_config` object with an
    `enabled: True` property, or a list of provider configurations under
    `oidc_providers`, *or both*.

    Returns a generator which yields the OidcProviderConfig objects
    """
    validate_config(MAIN_CONFIG_SCHEMA, config, ())

    for i, p in enumerate(config.get("oidc_providers") or []):
        yield _parse_oidc_config_dict(p, ("oidc_providers", "<item %i>" % (i,)))

    # for backwards-compatibility, it is also possible to provide a single "oidc_config"
    # object with an "enabled: True" property.
    oidc_config = config.get("oidc_config")
    if oidc_config and oidc_config.get("enabled", False):
        # MAIN_CONFIG_SCHEMA checks that `oidc_config` is an object, but not that
        # it matches OIDC_PROVIDER_CONFIG_SCHEMA (see the comments on OIDC_CONFIG_SCHEMA
        # above), so now we need to validate it.
        validate_config(OIDC_PROVIDER_CONFIG_SCHEMA, oidc_config, ("oidc_config",))
        yield _parse_oidc_config_dict(oidc_config, ("oidc_config",))


def _parse_oidc_config_dict(
    oidc_config: JsonDict, config_path: Tuple[str, ...]
) -> "OidcProviderConfig":
    """Take the configuration dict and parse it into an OidcProviderConfig

    Raises:
        ConfigError if the configuration is malformed.
    """
    ump_config = oidc_config.get("user_mapping_provider", {})
    ump_config.setdefault("module", DEFAULT_USER_MAPPING_PROVIDER)
    ump_config.setdefault("config", {})

    (user_mapping_provider_class, user_mapping_provider_config,) = load_module(
        ump_config, config_path + ("user_mapping_provider",)
    )

    # Ensure loaded user mapping module has defined all necessary methods
    required_methods = [
        "get_remote_user_id",
        "map_user_attributes",
    ]
    missing_methods = [
        method
        for method in required_methods
        if not hasattr(user_mapping_provider_class, method)
    ]
    if missing_methods:
        raise ConfigError(
            "Class %s is missing required "
            "methods: %s" % (user_mapping_provider_class, ", ".join(missing_methods),),
            config_path + ("user_mapping_provider", "module"),
        )

    idp_id = oidc_config.get("idp_id", "oidc")

    # prefix the given IDP with a prefix specific to the SSO mechanism, to avoid
    # clashes with other mechs (such as SAML, CAS).
    #
    # We allow "oidc" as an exception so that people migrating from old-style
    # "oidc_config" format (which has long used "oidc" as its idp_id) can migrate to
    # a new-style "oidc_providers" entry without changing the idp_id for their provider
    # (and thereby invalidating their user_external_ids data).

    if idp_id != "oidc":
        idp_id = "oidc-" + idp_id

    # MSC2858 also specifies that the idp_icon must be a valid MXC uri
    idp_icon = oidc_config.get("idp_icon")
    if idp_icon is not None:
        try:
            parse_and_validate_mxc_uri(idp_icon)
        except ValueError as e:
            raise ConfigError(
                "idp_icon must be a valid MXC URI", config_path + ("idp_icon",)
            ) from e

    return OidcProviderConfig(
        idp_id=idp_id,
        idp_name=oidc_config.get("idp_name", "OIDC"),
        idp_icon=idp_icon,
        idp_brand=oidc_config.get("idp_brand"),
        discover=oidc_config.get("discover", True),
        issuer=oidc_config["issuer"],
        client_id=oidc_config["client_id"],
        client_secret=oidc_config["client_secret"],
        client_auth_method=oidc_config.get("client_auth_method", "client_secret_basic"),
        scopes=oidc_config.get("scopes", ["openid"]),
        authorization_endpoint=oidc_config.get("authorization_endpoint"),
        token_endpoint=oidc_config.get("token_endpoint"),
        userinfo_endpoint=oidc_config.get("userinfo_endpoint"),
        jwks_uri=oidc_config.get("jwks_uri"),
        skip_verification=oidc_config.get("skip_verification", False),
        user_profile_method=oidc_config.get("user_profile_method", "auto"),
        allow_existing_users=oidc_config.get("allow_existing_users", False),
        user_mapping_provider_class=user_mapping_provider_class,
        user_mapping_provider_config=user_mapping_provider_config,
    )


@attr.s(slots=True, frozen=True)
class OidcProviderConfig:
    # a unique identifier for this identity provider. Used in the 'user_external_ids'
    # table, as well as the query/path parameter used in the login protocol.
    idp_id = attr.ib(type=str)

    # user-facing name for this identity provider.
    idp_name = attr.ib(type=str)

    # Optional MXC URI for icon for this IdP.
    idp_icon = attr.ib(type=Optional[str])

    # Optional brand identifier for this IdP.
    idp_brand = attr.ib(type=Optional[str])

    # whether the OIDC discovery mechanism is used to discover endpoints
    discover = attr.ib(type=bool)

    # the OIDC issuer. Used to validate tokens and (if discovery is enabled) to
    # discover the provider's endpoints.
    issuer = attr.ib(type=str)

    # oauth2 client id to use
    client_id = attr.ib(type=str)

    # oauth2 client secret to use
    client_secret = attr.ib(type=str)

    # auth method to use when exchanging the token.
    # Valid values are 'client_secret_basic', 'client_secret_post' and
    # 'none'.
    client_auth_method = attr.ib(type=str)

    # list of scopes to request
    scopes = attr.ib(type=Collection[str])

    # the oauth2 authorization endpoint. Required if discovery is disabled.
    authorization_endpoint = attr.ib(type=Optional[str])

    # the oauth2 token endpoint. Required if discovery is disabled.
    token_endpoint = attr.ib(type=Optional[str])

    # the OIDC userinfo endpoint. Required if discovery is disabled and the
    # "openid" scope is not requested.
    userinfo_endpoint = attr.ib(type=Optional[str])

    # URI where to fetch the JWKS. Required if discovery is disabled and the
    # "openid" scope is used.
    jwks_uri = attr.ib(type=Optional[str])

    # Whether to skip metadata verification
    skip_verification = attr.ib(type=bool)

    # Whether to fetch the user profile from the userinfo endpoint. Valid
    # values are: "auto" or "userinfo_endpoint".
    user_profile_method = attr.ib(type=str)

    # whether to allow a user logging in via OIDC to match a pre-existing account
    # instead of failing
    allow_existing_users = attr.ib(type=bool)

    # the class of the user mapping provider
    user_mapping_provider_class = attr.ib(type=Type)

    # the config of the user mapping provider
    user_mapping_provider_config = attr.ib()<|MERGE_RESOLUTION|>--- conflicted
+++ resolved
@@ -53,11 +53,7 @@
                     "Multiple OIDC providers have the idp_id %r." % idp_id
                 )
 
-<<<<<<< HEAD
-        self.oidc_callback_url = self.public_baseurl + "_synapse/oidc/callback"
-=======
         self.oidc_callback_url = self.public_baseurl + "_synapse/client/oidc/callback"
->>>>>>> 26109307
 
     @property
     def oidc_enabled(self) -> bool:
