--- conflicted
+++ resolved
@@ -190,12 +190,7 @@
 
             access_token = self.get_access_token_from_request(request)
 
-<<<<<<< HEAD
-            user_id, app_service = yield self._get_appservice_user_id(request)
-
-=======
-            user_id, app_service = await self._get_appservice_user_id(request)
->>>>>>> d4a7829b
+            user_id, app_service = self._get_appservice_user_id(request)
             if user_id:
                 request.authenticated_entity = user_id
                 opentracing.set_tag("authenticated_entity", user_id)
@@ -222,18 +217,11 @@
             # Deny the request if the user account has expired.
             if self._account_validity.enabled and not allow_expired:
                 user_id = user.to_string()
-<<<<<<< HEAD
-                expired = yield self.store.is_account_expired(
-                    user_id, self.clock.time_msec()
-                )
-                if expired:
-=======
                 expiration_ts = await self.store.get_expiration_ts_for_user(user_id)
                 if (
                     expiration_ts is not None
                     and self.clock.time_msec() >= expiration_ts
                 ):
->>>>>>> d4a7829b
                     raise AuthError(
                         403, "User account has expired", errcode=Codes.EXPIRED_ACCOUNT
                     )
@@ -269,11 +257,7 @@
         except KeyError:
             raise MissingClientTokenError()
 
-<<<<<<< HEAD
     def _get_appservice_user_id(self, request):
-=======
-    async def _get_appservice_user_id(self, request):
->>>>>>> d4a7829b
         app_service = self.store.get_app_service_by_token(
             self.get_access_token_from_request(request)
         )
@@ -295,17 +279,12 @@
 
         if not app_service.is_interested_in_user(user_id):
             raise AuthError(403, "Application service cannot masquerade as this user.")
-<<<<<<< HEAD
         # Let ASes manipulate nonexistent users (e.g. to shadow-register them)
         # if not (yield self.store.get_user_by_id(user_id)):
         #     raise AuthError(
         #         403,
         #         "Application service has not registered this user"
         #     )
-=======
-        if not (await self.store.get_user_by_id(user_id)):
-            raise AuthError(403, "Application service has not registered this user")
->>>>>>> d4a7829b
         return user_id, app_service
 
     async def get_user_by_access_token(
