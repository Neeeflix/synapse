# -*- coding: utf-8 -*-
# Copyright 2014-2016 OpenMarket Ltd
# Copyright 2017-2018 New Vector Ltd
# Copyright 2019 The Matrix.org Foundation C.I.C.
#
# Licensed under the Apache License, Version 2.0 (the "License");
# you may not use this file except in compliance with the License.
# You may obtain a copy of the License at
#
#     http://www.apache.org/licenses/LICENSE-2.0
#
# Unless required by applicable law or agreed to in writing, software
# distributed under the License is distributed on an "AS IS" BASIS,
# WITHOUT WARRANTIES OR CONDITIONS OF ANY KIND, either express or implied.
# See the License for the specific language governing permissions and
# limitations under the License.

"""Contains exceptions and error codes."""

import logging
from typing import Dict, List

from six import iteritems
from six.moves import http_client

from canonicaljson import json

from twisted.web import http

logger = logging.getLogger(__name__)


class Codes(object):
    UNRECOGNIZED = "M_UNRECOGNIZED"
    UNAUTHORIZED = "M_UNAUTHORIZED"
    FORBIDDEN = "M_FORBIDDEN"
    BAD_JSON = "M_BAD_JSON"
    NOT_JSON = "M_NOT_JSON"
    USER_IN_USE = "M_USER_IN_USE"
    ROOM_IN_USE = "M_ROOM_IN_USE"
    BAD_PAGINATION = "M_BAD_PAGINATION"
    BAD_STATE = "M_BAD_STATE"
    UNKNOWN = "M_UNKNOWN"
    NOT_FOUND = "M_NOT_FOUND"
    MISSING_TOKEN = "M_MISSING_TOKEN"
    UNKNOWN_TOKEN = "M_UNKNOWN_TOKEN"
    GUEST_ACCESS_FORBIDDEN = "M_GUEST_ACCESS_FORBIDDEN"
    LIMIT_EXCEEDED = "M_LIMIT_EXCEEDED"
    CAPTCHA_NEEDED = "M_CAPTCHA_NEEDED"
    CAPTCHA_INVALID = "M_CAPTCHA_INVALID"
    MISSING_PARAM = "M_MISSING_PARAM"
    INVALID_PARAM = "M_INVALID_PARAM"
    TOO_LARGE = "M_TOO_LARGE"
    EXCLUSIVE = "M_EXCLUSIVE"
    THREEPID_AUTH_FAILED = "M_THREEPID_AUTH_FAILED"
    THREEPID_IN_USE = "M_THREEPID_IN_USE"
    THREEPID_NOT_FOUND = "M_THREEPID_NOT_FOUND"
    THREEPID_DENIED = "M_THREEPID_DENIED"
    INVALID_USERNAME = "M_INVALID_USERNAME"
    SERVER_NOT_TRUSTED = "M_SERVER_NOT_TRUSTED"
    CONSENT_NOT_GIVEN = "M_CONSENT_NOT_GIVEN"
    CANNOT_LEAVE_SERVER_NOTICE_ROOM = "M_CANNOT_LEAVE_SERVER_NOTICE_ROOM"
    RESOURCE_LIMIT_EXCEEDED = "M_RESOURCE_LIMIT_EXCEEDED"
    UNSUPPORTED_ROOM_VERSION = "M_UNSUPPORTED_ROOM_VERSION"
    INCOMPATIBLE_ROOM_VERSION = "M_INCOMPATIBLE_ROOM_VERSION"
    WRONG_ROOM_KEYS_VERSION = "M_WRONG_ROOM_KEYS_VERSION"
    EXPIRED_ACCOUNT = "ORG_MATRIX_EXPIRED_ACCOUNT"
    PASSWORD_TOO_SHORT = "M_PASSWORD_TOO_SHORT"
    PASSWORD_NO_DIGIT = "M_PASSWORD_NO_DIGIT"
    PASSWORD_NO_UPPERCASE = "M_PASSWORD_NO_UPPERCASE"
    PASSWORD_NO_LOWERCASE = "M_PASSWORD_NO_LOWERCASE"
    PASSWORD_NO_SYMBOL = "M_PASSWORD_NO_SYMBOL"
    PASSWORD_IN_DICTIONARY = "M_PASSWORD_IN_DICTIONARY"
    WEAK_PASSWORD = "M_WEAK_PASSWORD"
    INVALID_SIGNATURE = "M_INVALID_SIGNATURE"
    USER_DEACTIVATED = "M_USER_DEACTIVATED"
    BAD_ALIAS = "M_BAD_ALIAS"
    PASSWORD_TOO_SHORT = "M_PASSWORD_TOO_SHORT"
    PASSWORD_NO_DIGIT = "M_PASSWORD_NO_DIGIT"
    PASSWORD_NO_UPPERCASE = "M_PASSWORD_NO_UPPERCASE"
    PASSWORD_NO_LOWERCASE = "M_PASSWORD_NO_LOWERCASE"
    PASSWORD_NO_SYMBOL = "M_PASSWORD_NO_SYMBOL"
    PASSWORD_IN_DICTIONARY = "M_PASSWORD_IN_DICTIONARY"
    WEAK_PASSWORD = "M_WEAK_PASSWORD"


class CodeMessageException(RuntimeError):
    """An exception with integer code and message string attributes.

    Attributes:
        code (int): HTTP error code
        msg (str): string describing the error
    """

    def __init__(self, code, msg):
        super(CodeMessageException, self).__init__("%d: %s" % (code, msg))

        # Some calls to this method pass instances of http.HTTPStatus for `code`.
        # While HTTPStatus is a subclass of int, it has magic __str__ methods
        # which emit `HTTPStatus.FORBIDDEN` when converted to a str, instead of `403`.
        # This causes inconsistency in our log lines.
        #
        # To eliminate this behaviour, we convert them to their integer equivalents here.
        self.code = int(code)
        self.msg = msg


class RedirectException(CodeMessageException):
    """A pseudo-error indicating that we want to redirect the client to a different
    location

    Attributes:
        cookies: a list of set-cookies values to add to the response. For example:
           b"sessionId=a3fWa; Expires=Wed, 21 Oct 2015 07:28:00 GMT"
    """

    def __init__(self, location: bytes, http_code: int = http.FOUND):
        """

        Args:
            location: the URI to redirect to
            http_code: the HTTP response code
        """
        msg = "Redirect to %s" % (location.decode("utf-8"),)
        super().__init__(code=http_code, msg=msg)
        self.location = location

        self.cookies = []  # type: List[bytes]


class SynapseError(CodeMessageException):
    """A base exception type for matrix errors which have an errcode and error
    message (as well as an HTTP status code).

    Attributes:
        errcode (str): Matrix error code e.g 'M_FORBIDDEN'
    """

    def __init__(self, code, msg, errcode=Codes.UNKNOWN):
        """Constructs a synapse error.

        Args:
            code (int): The integer error code (an HTTP response code)
            msg (str): The human-readable error message.
            errcode (str): The matrix error code e.g 'M_FORBIDDEN'
        """
        super(SynapseError, self).__init__(code, msg)
        self.errcode = errcode

    def error_dict(self):
        return cs_error(self.msg, self.errcode)


class ProxiedRequestError(SynapseError):
    """An error from a general matrix endpoint, eg. from a proxied Matrix API call.

    Attributes:
        errcode (str): Matrix error code e.g 'M_FORBIDDEN'
    """

    def __init__(self, code, msg, errcode=Codes.UNKNOWN, additional_fields=None):
        super(ProxiedRequestError, self).__init__(code, msg, errcode)
        if additional_fields is None:
            self._additional_fields = {}  # type: Dict
        else:
            self._additional_fields = dict(additional_fields)

    def error_dict(self):
        return cs_error(self.msg, self.errcode, **self._additional_fields)


class ConsentNotGivenError(SynapseError):
    """The error returned to the client when the user has not consented to the
    privacy policy.
    """

    def __init__(self, msg, consent_uri):
        """Constructs a ConsentNotGivenError

        Args:
            msg (str): The human-readable error message
            consent_url (str): The URL where the user can give their consent
        """
        super(ConsentNotGivenError, self).__init__(
            code=http_client.FORBIDDEN, msg=msg, errcode=Codes.CONSENT_NOT_GIVEN
        )
        self._consent_uri = consent_uri

    def error_dict(self):
        return cs_error(self.msg, self.errcode, consent_uri=self._consent_uri)


class UserDeactivatedError(SynapseError):
    """The error returned to the client when the user attempted to access an
    authenticated endpoint, but the account has been deactivated.
    """

    def __init__(self, msg):
        """Constructs a UserDeactivatedError

        Args:
            msg (str): The human-readable error message
        """
        super(UserDeactivatedError, self).__init__(
            code=http_client.FORBIDDEN, msg=msg, errcode=Codes.USER_DEACTIVATED
        )


class FederationDeniedError(SynapseError):
    """An error raised when the server tries to federate with a server which
    is not on its federation whitelist.

    Attributes:
        destination (str): The destination which has been denied
    """

    def __init__(self, destination):
        """Raised by federation client or server to indicate that we are
        are deliberately not attempting to contact a given server because it is
        not on our federation whitelist.

        Args:
            destination (str): the domain in question
        """

        self.destination = destination

        super(FederationDeniedError, self).__init__(
            code=403,
            msg="Federation denied with %s." % (self.destination,),
            errcode=Codes.FORBIDDEN,
        )


class InteractiveAuthIncompleteError(Exception):
    """An error raised when UI auth is not yet complete

    (This indicates we should return a 401 with 'result' as the body)

    Attributes:
        result (dict): the server response to the request, which should be
            passed back to the client
    """

    def __init__(self, result):
        super(InteractiveAuthIncompleteError, self).__init__(
            "Interactive auth not yet complete"
        )
        self.result = result


class UnrecognizedRequestError(SynapseError):
    """An error indicating we don't understand the request you're trying to make"""

    def __init__(self, *args, **kwargs):
        if "errcode" not in kwargs:
            kwargs["errcode"] = Codes.UNRECOGNIZED
        message = None
        if len(args) == 0:
            message = "Unrecognized request"
        else:
            message = args[0]
        super(UnrecognizedRequestError, self).__init__(400, message, **kwargs)


class NotFoundError(SynapseError):
    """An error indicating we can't find the thing you asked for"""

    def __init__(self, msg="Not found", errcode=Codes.NOT_FOUND):
        super(NotFoundError, self).__init__(404, msg, errcode=errcode)


class AuthError(SynapseError):
    """An error raised when there was a problem authorising an event, and at various
    other poorly-defined times.
    """

    def __init__(self, *args, **kwargs):
        if "errcode" not in kwargs:
            kwargs["errcode"] = Codes.FORBIDDEN
        super(AuthError, self).__init__(*args, **kwargs)


class InvalidClientCredentialsError(SynapseError):
    """An error raised when there was a problem with the authorisation credentials
    in a client request.

    https://matrix.org/docs/spec/client_server/r0.5.0#using-access-tokens:

    When credentials are required but missing or invalid, the HTTP call will
    return with a status of 401 and the error code, M_MISSING_TOKEN or
    M_UNKNOWN_TOKEN respectively.
    """

    def __init__(self, msg, errcode):
        super().__init__(code=401, msg=msg, errcode=errcode)


class MissingClientTokenError(InvalidClientCredentialsError):
    """Raised when we couldn't find the access token in a request"""

    def __init__(self, msg="Missing access token"):
        super().__init__(msg=msg, errcode="M_MISSING_TOKEN")


class InvalidClientTokenError(InvalidClientCredentialsError):
    """Raised when we didn't understand the access token in a request"""

    def __init__(self, msg="Unrecognised access token", soft_logout=False):
        super().__init__(msg=msg, errcode="M_UNKNOWN_TOKEN")
        self._soft_logout = soft_logout

    def error_dict(self):
        d = super().error_dict()
        d["soft_logout"] = self._soft_logout
        return d


class ResourceLimitError(SynapseError):
    """
    Any error raised when there is a problem with resource usage.
    For instance, the monthly active user limit for the server has been exceeded
    """

    def __init__(
        self,
        code,
        msg,
        errcode=Codes.RESOURCE_LIMIT_EXCEEDED,
        admin_contact=None,
        limit_type=None,
    ):
        self.admin_contact = admin_contact
        self.limit_type = limit_type
        super(ResourceLimitError, self).__init__(code, msg, errcode=errcode)

    def error_dict(self):
        return cs_error(
            self.msg,
            self.errcode,
            admin_contact=self.admin_contact,
            limit_type=self.limit_type,
        )


class EventSizeError(SynapseError):
    """An error raised when an event is too big."""

    def __init__(self, *args, **kwargs):
        if "errcode" not in kwargs:
            kwargs["errcode"] = Codes.TOO_LARGE
        super(EventSizeError, self).__init__(413, *args, **kwargs)


class EventStreamError(SynapseError):
    """An error raised when there a problem with the event stream."""

    def __init__(self, *args, **kwargs):
        if "errcode" not in kwargs:
            kwargs["errcode"] = Codes.BAD_PAGINATION
        super(EventStreamError, self).__init__(*args, **kwargs)


class LoginError(SynapseError):
    """An error raised when there was a problem logging in."""

    pass


class StoreError(SynapseError):
    """An error raised when there was a problem storing some data."""

    pass


class InvalidCaptchaError(SynapseError):
    def __init__(
        self,
        code=400,
        msg="Invalid captcha.",
        error_url=None,
        errcode=Codes.CAPTCHA_INVALID,
    ):
        super(InvalidCaptchaError, self).__init__(code, msg, errcode)
        self.error_url = error_url

    def error_dict(self):
        return cs_error(self.msg, self.errcode, error_url=self.error_url)


class LimitExceededError(SynapseError):
    """A client has sent too many requests and is being throttled.
    """

    def __init__(
        self,
        code=429,
        msg="Too Many Requests",
        retry_after_ms=None,
        errcode=Codes.LIMIT_EXCEEDED,
    ):
        super(LimitExceededError, self).__init__(code, msg, errcode)
        self.retry_after_ms = retry_after_ms

    def error_dict(self):
        return cs_error(self.msg, self.errcode, retry_after_ms=self.retry_after_ms)


class RoomKeysVersionError(SynapseError):
    """A client has tried to upload to a non-current version of the room_keys store
    """

    def __init__(self, current_version):
        """
        Args:
            current_version (str): the current version of the store they should have used
        """
        super(RoomKeysVersionError, self).__init__(
            403, "Wrong room_keys version", Codes.WRONG_ROOM_KEYS_VERSION
        )
        self.current_version = current_version


class UnsupportedRoomVersionError(SynapseError):
    """The client's request to create a room used a room version that the server does
    not support."""

    def __init__(self, msg="Homeserver does not support this room version"):
        super(UnsupportedRoomVersionError, self).__init__(
            code=400, msg=msg, errcode=Codes.UNSUPPORTED_ROOM_VERSION,
        )


class ThreepidValidationError(SynapseError):
    """An error raised when there was a problem authorising an event."""

    def __init__(self, *args, **kwargs):
        if "errcode" not in kwargs:
            kwargs["errcode"] = Codes.FORBIDDEN
        super(ThreepidValidationError, self).__init__(*args, **kwargs)


class IncompatibleRoomVersionError(SynapseError):
    """A server is trying to join a room whose version it does not support.

    Unlike UnsupportedRoomVersionError, it is specific to the case of the make_join
    failing.
    """

    def __init__(self, room_version):
        super(IncompatibleRoomVersionError, self).__init__(
            code=400,
            msg="Your homeserver does not support the features required to "
            "join this room",
            errcode=Codes.INCOMPATIBLE_ROOM_VERSION,
        )

        self._room_version = room_version

    def error_dict(self):
        return cs_error(self.msg, self.errcode, room_version=self._room_version)


class PasswordRefusedError(SynapseError):
    """A password has been refused, either during password reset/change or registration.
    """

    def __init__(
        self,
        msg="This password doesn't comply with the server's policy",
        errcode=Codes.WEAK_PASSWORD,
    ):
<<<<<<< HEAD
        super(PasswordRefusedError, self).__init__(code=400, msg=msg, errcode=errcode)
=======
        super(PasswordRefusedError, self).__init__(
            code=400, msg=msg, errcode=errcode,
        )
>>>>>>> 45c8b1c6


class RequestSendFailed(RuntimeError):
    """Sending a HTTP request over federation failed due to not being able to
    talk to the remote server for some reason.

    This exception is used to differentiate "expected" errors that arise due to
    networking (e.g. DNS failures, connection timeouts etc), versus unexpected
    errors (like programming errors).
    """

    def __init__(self, inner_exception, can_retry):
        super(RequestSendFailed, self).__init__(
            "Failed to send request: %s: %s"
            % (type(inner_exception).__name__, inner_exception)
        )
        self.inner_exception = inner_exception
        self.can_retry = can_retry


def cs_error(msg, code=Codes.UNKNOWN, **kwargs):
    """ Utility method for constructing an error response for client-server
    interactions.

    Args:
        msg (str): The error message.
        code (str): The error code.
        kwargs : Additional keys to add to the response.
    Returns:
        A dict representing the error response JSON.
    """
    err = {"error": msg, "errcode": code}
    for key, value in iteritems(kwargs):
        err[key] = value
    return err


class FederationError(RuntimeError):
    """  This class is used to inform remote homeservers about erroneous
    PDUs they sent us.

    FATAL: The remote server could not interpret the source event.
        (e.g., it was missing a required field)
    ERROR: The remote server interpreted the event, but it failed some other
        check (e.g. auth)
    WARN: The remote server accepted the event, but believes some part of it
        is wrong (e.g., it referred to an invalid event)
    """

    def __init__(self, level, code, reason, affected, source=None):
        if level not in ["FATAL", "ERROR", "WARN"]:
            raise ValueError("Level is not valid: %s" % (level,))
        self.level = level
        self.code = code
        self.reason = reason
        self.affected = affected
        self.source = source

        msg = "%s %s: %s" % (level, code, reason)
        super(FederationError, self).__init__(msg)

    def get_dict(self):
        return {
            "level": self.level,
            "code": self.code,
            "reason": self.reason,
            "affected": self.affected,
            "source": self.source if self.source else self.affected,
        }


class HttpResponseException(CodeMessageException):
    """
    Represents an HTTP-level failure of an outbound request

    Attributes:
        response (bytes): body of response
    """

    def __init__(self, code, msg, response):
        """

        Args:
            code (int): HTTP status code
            msg (str): reason phrase from HTTP response status line
            response (bytes): body of response
        """
        super(HttpResponseException, self).__init__(code, msg)
        self.response = response

    def to_synapse_error(self):
        """Make a SynapseError based on an HTTPResponseException

        This is useful when a proxied request has failed, and we need to
        decide how to map the failure onto a matrix error to send back to the
        client.

        An attempt is made to parse the body of the http response as a matrix
        error. If that succeeds, the errcode and error message from the body
        are used as the errcode and error message in the new synapse error.

        Otherwise, the errcode is set to M_UNKNOWN, and the error message is
        set to the reason code from the HTTP response.

        Returns:
            SynapseError:
        """
        # try to parse the body as json, to get better errcode/msg, but
        # default to M_UNKNOWN with the HTTP status as the error text
        try:
            j = json.loads(self.response)
        except ValueError:
            j = {}

        if not isinstance(j, dict):
            j = {}

        errcode = j.pop("errcode", Codes.UNKNOWN)
        errmsg = j.pop("error", self.msg)

        return ProxiedRequestError(self.code, errmsg, errcode, j)<|MERGE_RESOLUTION|>--- conflicted
+++ resolved
@@ -470,13 +470,9 @@
         msg="This password doesn't comply with the server's policy",
         errcode=Codes.WEAK_PASSWORD,
     ):
-<<<<<<< HEAD
-        super(PasswordRefusedError, self).__init__(code=400, msg=msg, errcode=errcode)
-=======
         super(PasswordRefusedError, self).__init__(
             code=400, msg=msg, errcode=errcode,
         )
->>>>>>> 45c8b1c6
 
 
 class RequestSendFailed(RuntimeError):
