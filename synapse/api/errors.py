# -*- coding: utf-8 -*-
# Copyright 2014-2016 OpenMarket Ltd
# Copyright 2018 New Vector Ltd.
#
# Licensed under the Apache License, Version 2.0 (the "License");
# you may not use this file except in compliance with the License.
# You may obtain a copy of the License at
#
#     http://www.apache.org/licenses/LICENSE-2.0
#
# Unless required by applicable law or agreed to in writing, software
# distributed under the License is distributed on an "AS IS" BASIS,
# WITHOUT WARRANTIES OR CONDITIONS OF ANY KIND, either express or implied.
# See the License for the specific language governing permissions and
# limitations under the License.

"""Contains exceptions and error codes."""

import logging

from six import iteritems
from six.moves import http_client

from canonicaljson import json

logger = logging.getLogger(__name__)


class Codes(object):
    UNRECOGNIZED = "M_UNRECOGNIZED"
    UNAUTHORIZED = "M_UNAUTHORIZED"
    FORBIDDEN = "M_FORBIDDEN"
    BAD_JSON = "M_BAD_JSON"
    NOT_JSON = "M_NOT_JSON"
    USER_IN_USE = "M_USER_IN_USE"
    ROOM_IN_USE = "M_ROOM_IN_USE"
    BAD_PAGINATION = "M_BAD_PAGINATION"
    BAD_STATE = "M_BAD_STATE"
    UNKNOWN = "M_UNKNOWN"
    NOT_FOUND = "M_NOT_FOUND"
    MISSING_TOKEN = "M_MISSING_TOKEN"
    UNKNOWN_TOKEN = "M_UNKNOWN_TOKEN"
    GUEST_ACCESS_FORBIDDEN = "M_GUEST_ACCESS_FORBIDDEN"
    LIMIT_EXCEEDED = "M_LIMIT_EXCEEDED"
    CAPTCHA_NEEDED = "M_CAPTCHA_NEEDED"
    CAPTCHA_INVALID = "M_CAPTCHA_INVALID"
    MISSING_PARAM = "M_MISSING_PARAM"
    INVALID_PARAM = "M_INVALID_PARAM"
    TOO_LARGE = "M_TOO_LARGE"
    EXCLUSIVE = "M_EXCLUSIVE"
    THREEPID_AUTH_FAILED = "M_THREEPID_AUTH_FAILED"
    THREEPID_IN_USE = "M_THREEPID_IN_USE"
    THREEPID_NOT_FOUND = "M_THREEPID_NOT_FOUND"
    THREEPID_DENIED = "M_THREEPID_DENIED"
    INVALID_USERNAME = "M_INVALID_USERNAME"
    SERVER_NOT_TRUSTED = "M_SERVER_NOT_TRUSTED"
    CONSENT_NOT_GIVEN = "M_CONSENT_NOT_GIVEN"
    CANNOT_LEAVE_SERVER_NOTICE_ROOM = "M_CANNOT_LEAVE_SERVER_NOTICE_ROOM"
<<<<<<< HEAD
    MAU_LIMIT_EXCEEDED = "M_MAU_LIMIT_EXCEEDED"
    WRONG_ROOM_KEYS_VERSION = "M_WRONG_ROOM_KEYS_VERSION"
=======
    RESOURCE_LIMIT_EXCEEDED = "M_RESOURCE_LIMIT_EXCEEDED"
    UNSUPPORTED_ROOM_VERSION = "M_UNSUPPORTED_ROOM_VERSION"
    INCOMPATIBLE_ROOM_VERSION = "M_INCOMPATIBLE_ROOM_VERSION"
>>>>>>> 897d976c


class CodeMessageException(RuntimeError):
    """An exception with integer code and message string attributes.

    Attributes:
        code (int): HTTP error code
        msg (str): string describing the error
    """
    def __init__(self, code, msg):
        super(CodeMessageException, self).__init__("%d: %s" % (code, msg))
        self.code = code
        self.msg = msg


class SynapseError(CodeMessageException):
    """A base exception type for matrix errors which have an errcode and error
    message (as well as an HTTP status code).

    Attributes:
        errcode (str): Matrix error code e.g 'M_FORBIDDEN'
    """
    def __init__(self, code, msg, errcode=Codes.UNKNOWN):
        """Constructs a synapse error.

        Args:
            code (int): The integer error code (an HTTP response code)
            msg (str): The human-readable error message.
            errcode (str): The matrix error code e.g 'M_FORBIDDEN'
        """
        super(SynapseError, self).__init__(code, msg)
        self.errcode = errcode

    def error_dict(self):
        return cs_error(
            self.msg,
            self.errcode,
        )


class ProxiedRequestError(SynapseError):
    """An error from a general matrix endpoint, eg. from a proxied Matrix API call.

    Attributes:
        errcode (str): Matrix error code e.g 'M_FORBIDDEN'
    """
    def __init__(self, code, msg, errcode=Codes.UNKNOWN, additional_fields=None):
        super(ProxiedRequestError, self).__init__(
            code, msg, errcode
        )
        if additional_fields is None:
            self._additional_fields = {}
        else:
            self._additional_fields = dict(additional_fields)

    def error_dict(self):
        return cs_error(
            self.msg,
            self.errcode,
            **self._additional_fields
        )


class ConsentNotGivenError(SynapseError):
    """The error returned to the client when the user has not consented to the
    privacy policy.
    """
    def __init__(self, msg, consent_uri):
        """Constructs a ConsentNotGivenError

        Args:
            msg (str): The human-readable error message
            consent_url (str): The URL where the user can give their consent
        """
        super(ConsentNotGivenError, self).__init__(
            code=http_client.FORBIDDEN,
            msg=msg,
            errcode=Codes.CONSENT_NOT_GIVEN
        )
        self._consent_uri = consent_uri

    def error_dict(self):
        return cs_error(
            self.msg,
            self.errcode,
            consent_uri=self._consent_uri
        )


class RegistrationError(SynapseError):
    """An error raised when a registration event fails."""
    pass


class FederationDeniedError(SynapseError):
    """An error raised when the server tries to federate with a server which
    is not on its federation whitelist.

    Attributes:
        destination (str): The destination which has been denied
    """

    def __init__(self, destination):
        """Raised by federation client or server to indicate that we are
        are deliberately not attempting to contact a given server because it is
        not on our federation whitelist.

        Args:
            destination (str): the domain in question
        """

        self.destination = destination

        super(FederationDeniedError, self).__init__(
            code=403,
            msg="Federation denied with %s." % (self.destination,),
            errcode=Codes.FORBIDDEN,
        )


class InteractiveAuthIncompleteError(Exception):
    """An error raised when UI auth is not yet complete

    (This indicates we should return a 401 with 'result' as the body)

    Attributes:
        result (dict): the server response to the request, which should be
            passed back to the client
    """
    def __init__(self, result):
        super(InteractiveAuthIncompleteError, self).__init__(
            "Interactive auth not yet complete",
        )
        self.result = result


class UnrecognizedRequestError(SynapseError):
    """An error indicating we don't understand the request you're trying to make"""
    def __init__(self, *args, **kwargs):
        if "errcode" not in kwargs:
            kwargs["errcode"] = Codes.UNRECOGNIZED
        message = None
        if len(args) == 0:
            message = "Unrecognized request"
        else:
            message = args[0]
        super(UnrecognizedRequestError, self).__init__(
            400,
            message,
            **kwargs
        )


class NotFoundError(SynapseError):
    """An error indicating we can't find the thing you asked for"""
    def __init__(self, msg="Not found", errcode=Codes.NOT_FOUND):
        super(NotFoundError, self).__init__(
            404,
            msg,
            errcode=errcode
        )


class AuthError(SynapseError):
    """An error raised when there was a problem authorising an event."""

    def __init__(self, *args, **kwargs):
        if "errcode" not in kwargs:
            kwargs["errcode"] = Codes.FORBIDDEN
        super(AuthError, self).__init__(*args, **kwargs)


class ResourceLimitError(SynapseError):
    """
    Any error raised when there is a problem with resource usage.
    For instance, the monthly active user limit for the server has been exceeded
    """
    def __init__(
        self, code, msg,
        errcode=Codes.RESOURCE_LIMIT_EXCEEDED,
        admin_uri=None,
        limit_type=None,
    ):
        self.admin_uri = admin_uri
        self.limit_type = limit_type
        super(ResourceLimitError, self).__init__(code, msg, errcode=errcode)

    def error_dict(self):
        return cs_error(
            self.msg,
            self.errcode,
            admin_uri=self.admin_uri,
            limit_type=self.limit_type
        )


class EventSizeError(SynapseError):
    """An error raised when an event is too big."""

    def __init__(self, *args, **kwargs):
        if "errcode" not in kwargs:
            kwargs["errcode"] = Codes.TOO_LARGE
        super(EventSizeError, self).__init__(413, *args, **kwargs)


class EventStreamError(SynapseError):
    """An error raised when there a problem with the event stream."""
    def __init__(self, *args, **kwargs):
        if "errcode" not in kwargs:
            kwargs["errcode"] = Codes.BAD_PAGINATION
        super(EventStreamError, self).__init__(*args, **kwargs)


class LoginError(SynapseError):
    """An error raised when there was a problem logging in."""
    pass


class StoreError(SynapseError):
    """An error raised when there was a problem storing some data."""
    pass


class InvalidCaptchaError(SynapseError):
    def __init__(self, code=400, msg="Invalid captcha.", error_url=None,
                 errcode=Codes.CAPTCHA_INVALID):
        super(InvalidCaptchaError, self).__init__(code, msg, errcode)
        self.error_url = error_url

    def error_dict(self):
        return cs_error(
            self.msg,
            self.errcode,
            error_url=self.error_url,
        )


class LimitExceededError(SynapseError):
    """A client has sent too many requests and is being throttled.
    """
    def __init__(self, code=429, msg="Too Many Requests", retry_after_ms=None,
                 errcode=Codes.LIMIT_EXCEEDED):
        super(LimitExceededError, self).__init__(code, msg, errcode)
        self.retry_after_ms = retry_after_ms

    def error_dict(self):
        return cs_error(
            self.msg,
            self.errcode,
            retry_after_ms=self.retry_after_ms,
        )


<<<<<<< HEAD
class RoomKeysVersionError(SynapseError):
    """A client has tried to upload to a non-current version of the room_keys store
    """
    def __init__(self, current_version):
        """
        Args:
            current_version (str): the current version of the store they should have used
        """
        super(RoomKeysVersionError, self).__init__(
            403, "Wrong room_keys version", Codes.WRONG_ROOM_KEYS_VERSION
        )
        self.current_version = current_version
=======
class IncompatibleRoomVersionError(SynapseError):
    """A server is trying to join a room whose version it does not support."""

    def __init__(self, room_version):
        super(IncompatibleRoomVersionError, self).__init__(
            code=400,
            msg="Your homeserver does not support the features required to "
                "join this room",
            errcode=Codes.INCOMPATIBLE_ROOM_VERSION,
        )

        self._room_version = room_version
>>>>>>> 897d976c

    def error_dict(self):
        return cs_error(
            self.msg,
            self.errcode,
<<<<<<< HEAD
            current_version=self.current_version,
        )


def cs_exception(exception):
    if isinstance(exception, CodeMessageException):
        return exception.error_dict()
    else:
        logger.error("Unknown exception type: %s", type(exception))
        return {}


=======
            room_version=self._room_version,
        )


>>>>>>> 897d976c
def cs_error(msg, code=Codes.UNKNOWN, **kwargs):
    """ Utility method for constructing an error response for client-server
    interactions.

    Args:
        msg (str): The error message.
        code (str): The error code.
        kwargs : Additional keys to add to the response.
    Returns:
        A dict representing the error response JSON.
    """
    err = {"error": msg, "errcode": code}
    for key, value in iteritems(kwargs):
        err[key] = value
    return err


class FederationError(RuntimeError):
    """  This class is used to inform remote home servers about erroneous
    PDUs they sent us.

    FATAL: The remote server could not interpret the source event.
        (e.g., it was missing a required field)
    ERROR: The remote server interpreted the event, but it failed some other
        check (e.g. auth)
    WARN: The remote server accepted the event, but believes some part of it
        is wrong (e.g., it referred to an invalid event)
    """

    def __init__(self, level, code, reason, affected, source=None):
        if level not in ["FATAL", "ERROR", "WARN"]:
            raise ValueError("Level is not valid: %s" % (level,))
        self.level = level
        self.code = code
        self.reason = reason
        self.affected = affected
        self.source = source

        msg = "%s %s: %s" % (level, code, reason,)
        super(FederationError, self).__init__(msg)

    def get_dict(self):
        return {
            "level": self.level,
            "code": self.code,
            "reason": self.reason,
            "affected": self.affected,
            "source": self.source if self.source else self.affected,
        }


class HttpResponseException(CodeMessageException):
    """
    Represents an HTTP-level failure of an outbound request

    Attributes:
        response (bytes): body of response
    """
    def __init__(self, code, msg, response):
        """

        Args:
            code (int): HTTP status code
            msg (str): reason phrase from HTTP response status line
            response (bytes): body of response
        """
        super(HttpResponseException, self).__init__(code, msg)
        self.response = response

    def to_synapse_error(self):
        """Make a SynapseError based on an HTTPResponseException

        This is useful when a proxied request has failed, and we need to
        decide how to map the failure onto a matrix error to send back to the
        client.

        An attempt is made to parse the body of the http response as a matrix
        error. If that succeeds, the errcode and error message from the body
        are used as the errcode and error message in the new synapse error.

        Otherwise, the errcode is set to M_UNKNOWN, and the error message is
        set to the reason code from the HTTP response.

        Returns:
            SynapseError:
        """
        # try to parse the body as json, to get better errcode/msg, but
        # default to M_UNKNOWN with the HTTP status as the error text
        try:
            j = json.loads(self.response)
        except ValueError:
            j = {}

        if not isinstance(j, dict):
            j = {}

        errcode = j.pop('errcode', Codes.UNKNOWN)
        errmsg = j.pop('error', self.msg)

        return ProxiedRequestError(self.code, errmsg, errcode, j)<|MERGE_RESOLUTION|>--- conflicted
+++ resolved
@@ -56,14 +56,10 @@
     SERVER_NOT_TRUSTED = "M_SERVER_NOT_TRUSTED"
     CONSENT_NOT_GIVEN = "M_CONSENT_NOT_GIVEN"
     CANNOT_LEAVE_SERVER_NOTICE_ROOM = "M_CANNOT_LEAVE_SERVER_NOTICE_ROOM"
-<<<<<<< HEAD
-    MAU_LIMIT_EXCEEDED = "M_MAU_LIMIT_EXCEEDED"
-    WRONG_ROOM_KEYS_VERSION = "M_WRONG_ROOM_KEYS_VERSION"
-=======
     RESOURCE_LIMIT_EXCEEDED = "M_RESOURCE_LIMIT_EXCEEDED"
     UNSUPPORTED_ROOM_VERSION = "M_UNSUPPORTED_ROOM_VERSION"
     INCOMPATIBLE_ROOM_VERSION = "M_INCOMPATIBLE_ROOM_VERSION"
->>>>>>> 897d976c
+    WRONG_ROOM_KEYS_VERSION = "M_WRONG_ROOM_KEYS_VERSION"
 
 
 class CodeMessageException(RuntimeError):
@@ -317,7 +313,6 @@
         )
 
 
-<<<<<<< HEAD
 class RoomKeysVersionError(SynapseError):
     """A client has tried to upload to a non-current version of the room_keys store
     """
@@ -330,7 +325,7 @@
             403, "Wrong room_keys version", Codes.WRONG_ROOM_KEYS_VERSION
         )
         self.current_version = current_version
-=======
+
 class IncompatibleRoomVersionError(SynapseError):
     """A server is trying to join a room whose version it does not support."""
 
@@ -343,14 +338,12 @@
         )
 
         self._room_version = room_version
->>>>>>> 897d976c
-
-    def error_dict(self):
-        return cs_error(
-            self.msg,
-            self.errcode,
-<<<<<<< HEAD
-            current_version=self.current_version,
+
+    def error_dict(self):
+        return cs_error(
+            self.msg,
+            self.errcode,
+            room_version=self.current_version,
         )
 
 
@@ -362,12 +355,6 @@
         return {}
 
 
-=======
-            room_version=self._room_version,
-        )
-
-
->>>>>>> 897d976c
 def cs_error(msg, code=Codes.UNKNOWN, **kwargs):
     """ Utility method for constructing an error response for client-server
     interactions.
