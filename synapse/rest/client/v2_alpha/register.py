--- conflicted
+++ resolved
@@ -491,11 +491,8 @@
                 password=new_password,
                 guest_access_token=guest_access_token,
                 generate_token=False,
-<<<<<<< HEAD
                 display_name=desired_display_name,
-=======
                 threepid=threepid,
->>>>>>> 907e6da5
             )
             # Necessary due to auth checks prior to the threepid being
             # written to the db
