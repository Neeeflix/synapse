# -*- coding: utf-8 -*-
# Copyright 2015, 2016 OpenMarket Ltd
# Copyright 2017 Vector Creations Ltd
# Copyright 2018, 2019 New Vector Ltd
#
# Licensed under the Apache License, Version 2.0 (the "License");
# you may not use this file except in compliance with the License.
# You may obtain a copy of the License at
#
#     http://www.apache.org/licenses/LICENSE-2.0
#
# Unless required by applicable law or agreed to in writing, software
# distributed under the License is distributed on an "AS IS" BASIS,
# WITHOUT WARRANTIES OR CONDITIONS OF ANY KIND, either express or implied.
# See the License for the specific language governing permissions and
# limitations under the License.
import logging
<<<<<<< HEAD
import re

from six.moves import http_client
=======
from http import HTTPStatus
>>>>>>> a3f11567

from twisted.internet import defer

from synapse.api.constants import LoginType
from synapse.api.errors import Codes, SynapseError, ThreepidValidationError
from synapse.config.emailconfig import ThreepidBehaviour
from synapse.http.server import finish_request
from synapse.http.servlet import (
    RestServlet,
    assert_params_in_dict,
    parse_json_object_from_request,
    parse_string,
)
from synapse.push.mailer import Mailer, load_jinja2_templates
from synapse.types import UserID
from synapse.util.msisdn import phone_number_to_msisdn
from synapse.util.stringutils import assert_valid_client_secret, random_string
from synapse.util.threepids import check_3pid_allowed

from ._base import client_patterns, interactive_auth_handler

logger = logging.getLogger(__name__)


class EmailPasswordRequestTokenRestServlet(RestServlet):
    PATTERNS = client_patterns("/account/password/email/requestToken$")

    def __init__(self, hs):
        super(EmailPasswordRequestTokenRestServlet, self).__init__()
        self.hs = hs
        self.datastore = hs.get_datastore()
        self.config = hs.config
        self.identity_handler = hs.get_handlers().identity_handler

        if self.config.threepid_behaviour_email == ThreepidBehaviour.LOCAL:
            template_html, template_text = load_jinja2_templates(
                self.config.email_template_dir,
                [
                    self.config.email_password_reset_template_html,
                    self.config.email_password_reset_template_text,
                ],
                apply_format_ts_filter=True,
                apply_mxc_to_http_filter=True,
                public_baseurl=self.config.public_baseurl,
            )
            self.mailer = Mailer(
                hs=self.hs,
                app_name=self.config.email_app_name,
                template_html=template_html,
                template_text=template_text,
            )

    async def on_POST(self, request):
        if self.config.threepid_behaviour_email == ThreepidBehaviour.OFF:
            if self.config.local_threepid_handling_disabled_due_to_email_config:
                logger.warning(
                    "User password resets have been disabled due to lack of email config"
                )
            raise SynapseError(
                400, "Email-based password resets have been disabled on this server"
            )

        body = parse_json_object_from_request(request)

        assert_params_in_dict(body, ["client_secret", "email", "send_attempt"])

        # Extract params from body
        client_secret = body["client_secret"]
        assert_valid_client_secret(client_secret)

        email = body["email"]
        send_attempt = body["send_attempt"]
        next_link = body.get("next_link")  # Optional param

        if not check_3pid_allowed(self.hs, "email", email):
            raise SynapseError(
                403,
                "Your email is not authorized on this server",
                Codes.THREEPID_DENIED,
            )

        existing_user_id = await self.hs.get_datastore().get_user_id_by_threepid(
            "email", email
        )

        if existing_user_id is None:
            if self.config.request_token_inhibit_3pid_errors:
                # Make the client think the operation succeeded. See the rationale in the
                # comments for request_token_inhibit_3pid_errors.
                return 200, {"sid": random_string(16)}

            raise SynapseError(400, "Email not found", Codes.THREEPID_NOT_FOUND)

        if self.config.threepid_behaviour_email == ThreepidBehaviour.REMOTE:
            assert self.hs.config.account_threepid_delegate_email

            # Have the configured identity server handle the request
            ret = await self.identity_handler.requestEmailToken(
                self.hs.config.account_threepid_delegate_email,
                email,
                client_secret,
                send_attempt,
                next_link,
            )
        else:
            # Send password reset emails from Synapse
            sid = await self.identity_handler.send_threepid_validation(
                email,
                client_secret,
                send_attempt,
                self.mailer.send_password_reset_mail,
                next_link,
            )

            # Wrap the session id in a JSON object
            ret = {"sid": sid}

        return 200, ret


class PasswordResetSubmitTokenServlet(RestServlet):
    """Handles 3PID validation token submission"""

    PATTERNS = client_patterns(
        "/password_reset/(?P<medium>[^/]*)/submit_token$", releases=(), unstable=True
    )

    def __init__(self, hs):
        """
        Args:
            hs (synapse.server.HomeServer): server
        """
        super(PasswordResetSubmitTokenServlet, self).__init__()
        self.hs = hs
        self.auth = hs.get_auth()
        self.config = hs.config
        self.clock = hs.get_clock()
        self.store = hs.get_datastore()
        if self.config.threepid_behaviour_email == ThreepidBehaviour.LOCAL:
            (self.failure_email_template,) = load_jinja2_templates(
                self.config.email_template_dir,
                [self.config.email_password_reset_template_failure_html],
            )

    async def on_GET(self, request, medium):
        # We currently only handle threepid token submissions for email
        if medium != "email":
            raise SynapseError(
                400, "This medium is currently not supported for password resets"
            )
        if self.config.threepid_behaviour_email == ThreepidBehaviour.OFF:
            if self.config.local_threepid_handling_disabled_due_to_email_config:
                logger.warning(
                    "Password reset emails have been disabled due to lack of an email config"
                )
            raise SynapseError(
                400, "Email-based password resets are disabled on this server"
            )

        sid = parse_string(request, "sid", required=True)
        token = parse_string(request, "token", required=True)
        client_secret = parse_string(request, "client_secret", required=True)
        assert_valid_client_secret(client_secret)

        # Attempt to validate a 3PID session
        try:
            # Mark the session as valid
            next_link = await self.store.validate_threepid_session(
                sid, client_secret, token, self.clock.time_msec()
            )

            # Perform a 302 redirect if next_link is set
            if next_link:
                if next_link.startswith("file:///"):
                    logger.warning(
                        "Not redirecting to next_link as it is a local file: address"
                    )
                else:
                    request.setResponseCode(302)
                    request.setHeader("Location", next_link)
                    finish_request(request)
                    return None

            # Otherwise show the success template
            html = self.config.email_password_reset_template_success_html
            request.setResponseCode(200)
        except ThreepidValidationError as e:
            request.setResponseCode(e.code)

            # Show a failure page with a reason
            template_vars = {"failure_reason": e.msg}
            html = self.failure_email_template.render(**template_vars)

        request.write(html.encode("utf-8"))
        finish_request(request)


class PasswordRestServlet(RestServlet):
    PATTERNS = client_patterns("/account/password$")

    def __init__(self, hs):
        super(PasswordRestServlet, self).__init__()
        self.hs = hs
        self.auth = hs.get_auth()
        self.auth_handler = hs.get_auth_handler()
        self.datastore = self.hs.get_datastore()
        self.password_policy_handler = hs.get_password_policy_handler()
        self._set_password_handler = hs.get_set_password_handler()
        self.http_client = hs.get_simple_http_client()

    @interactive_auth_handler
    async def on_POST(self, request):
        body = parse_json_object_from_request(request)

        # we do basic sanity checks here because the auth layer will store these
        # in sessions. Pull out the new password provided to us.
        if "new_password" in body:
            new_password = body.pop("new_password")
            if not isinstance(new_password, str) or len(new_password) > 512:
                raise SynapseError(400, "Invalid password")
            self.password_policy_handler.validate_password(new_password)

            # If the password is valid, hash it and store it back on the body.
            # This ensures that only the hashed password is handled everywhere.
            if "new_password_hash" in body:
                raise SynapseError(400, "Unexpected property: new_password_hash")
            body["new_password_hash"] = await self.auth_handler.hash(new_password)

        # there are two possibilities here. Either the user does not have an
        # access token, and needs to do a password reset; or they have one and
        # need to validate their identity.
        #
        # In the first case, we offer a couple of means of identifying
        # themselves (email and msisdn, though it's unclear if msisdn actually
        # works).
        #
        # In the second case, we require a password to confirm their identity.

        if self.auth.has_access_token(request):
            requester = await self.auth.get_user_by_req(request)
            # blindly trust ASes without UI-authing them
            if requester.app_service:
                params = body
            else:
                params = await self.auth_handler.validate_user_via_ui_auth(
                    requester,
                    request,
                    body,
                    self.hs.get_ip_from_request(request),
                    "modify your account password",
                )
            user_id = requester.user.to_string()
        else:
            requester = None
            result, params, _ = await self.auth_handler.check_auth(
                [[LoginType.EMAIL_IDENTITY]],
                request,
                body,
                self.hs.get_ip_from_request(request),
                "modify your account password",
            )

            if LoginType.EMAIL_IDENTITY in result:
                threepid = result[LoginType.EMAIL_IDENTITY]
                if "medium" not in threepid or "address" not in threepid:
                    raise SynapseError(500, "Malformed threepid")
                if threepid["medium"] == "email":
                    # For emails, transform the address to lowercase.
                    # We store all email addreses as lowercase in the DB.
                    # (See add_threepid in synapse/handlers/auth.py)
                    threepid["address"] = threepid["address"].lower()
                # if using email, we must know about the email they're authing with!
                threepid_user_id = await self.datastore.get_user_id_by_threepid(
                    threepid["medium"], threepid["address"]
                )
                if not threepid_user_id:
                    raise SynapseError(404, "Email address not found", Codes.NOT_FOUND)
                user_id = threepid_user_id
            else:
                logger.error("Auth succeeded but no known type! %r", result.keys())
                raise SynapseError(500, "", Codes.UNKNOWN)

        assert_params_in_dict(params, ["new_password_hash"])
        new_password_hash = params["new_password_hash"]
        logout_devices = params.get("logout_devices", True)

        await self._set_password_handler.set_password(
            user_id, new_password_hash, logout_devices, requester
        )

        if self.hs.config.shadow_server:
            shadow_user = UserID(
                requester.user.localpart, self.hs.config.shadow_server.get("hs")
            )
            self.shadow_password(params, shadow_user.to_string())

        return 200, {}

    def on_OPTIONS(self, _):
        return 200, {}

    @defer.inlineCallbacks
    def shadow_password(self, body, user_id):
        # TODO: retries
        shadow_hs_url = self.hs.config.shadow_server.get("hs_url")
        as_token = self.hs.config.shadow_server.get("as_token")

        yield self.http_client.post_json_get_json(
            "%s/_matrix/client/r0/account/password?access_token=%s&user_id=%s"
            % (shadow_hs_url, as_token, user_id),
            body,
        )


class DeactivateAccountRestServlet(RestServlet):
    PATTERNS = client_patterns("/account/deactivate$")

    def __init__(self, hs):
        super(DeactivateAccountRestServlet, self).__init__()
        self.hs = hs
        self.auth = hs.get_auth()
        self.auth_handler = hs.get_auth_handler()
        self._deactivate_account_handler = hs.get_deactivate_account_handler()

    @interactive_auth_handler
    async def on_POST(self, request):
        body = parse_json_object_from_request(request)
        erase = body.get("erase", False)
        if not isinstance(erase, bool):
            raise SynapseError(
                HTTPStatus.BAD_REQUEST,
                "Param 'erase' must be a boolean, if given",
                Codes.BAD_JSON,
            )

        requester = await self.auth.get_user_by_req(request)

        # allow ASes to dectivate their own users
        if requester.app_service:
            await self._deactivate_account_handler.deactivate_account(
                requester.user.to_string(), erase
            )
            return 200, {}

        await self.auth_handler.validate_user_via_ui_auth(
            requester,
            request,
            body,
            self.hs.get_ip_from_request(request),
            "deactivate your account",
        )
        result = await self._deactivate_account_handler.deactivate_account(
            requester.user.to_string(), erase, id_server=body.get("id_server")
        )
        if result:
            id_server_unbind_result = "success"
        else:
            id_server_unbind_result = "no-support"

        return 200, {"id_server_unbind_result": id_server_unbind_result}


class EmailThreepidRequestTokenRestServlet(RestServlet):
    PATTERNS = client_patterns("/account/3pid/email/requestToken$")

    def __init__(self, hs):
        super(EmailThreepidRequestTokenRestServlet, self).__init__()
        self.hs = hs
        self.config = hs.config
        self.identity_handler = hs.get_handlers().identity_handler
        self.store = self.hs.get_datastore()

        if self.config.threepid_behaviour_email == ThreepidBehaviour.LOCAL:
            template_html, template_text = load_jinja2_templates(
                self.config.email_template_dir,
                [
                    self.config.email_add_threepid_template_html,
                    self.config.email_add_threepid_template_text,
                ],
                public_baseurl=self.config.public_baseurl,
            )
            self.mailer = Mailer(
                hs=self.hs,
                app_name=self.config.email_app_name,
                template_html=template_html,
                template_text=template_text,
            )

    async def on_POST(self, request):
        if self.config.threepid_behaviour_email == ThreepidBehaviour.OFF:
            if self.config.local_threepid_handling_disabled_due_to_email_config:
                logger.warning(
                    "Adding emails have been disabled due to lack of an email config"
                )
            raise SynapseError(
                400, "Adding an email to your account is disabled on this server"
            )

        body = parse_json_object_from_request(request)
        assert_params_in_dict(body, ["client_secret", "email", "send_attempt"])
        client_secret = body["client_secret"]
        assert_valid_client_secret(client_secret)

        email = body["email"]
        send_attempt = body["send_attempt"]
        next_link = body.get("next_link")  # Optional param

        if not (await check_3pid_allowed(self.hs, "email", email)):
            raise SynapseError(
                403,
                "Your email is not authorized on this server",
                Codes.THREEPID_DENIED,
            )

        assert_valid_client_secret(body["client_secret"])

        existing_user_id = await self.store.get_user_id_by_threepid(
            "email", body["email"]
        )

        if existing_user_id is not None:
            if self.config.request_token_inhibit_3pid_errors:
                # Make the client think the operation succeeded. See the rationale in the
                # comments for request_token_inhibit_3pid_errors.
                return 200, {"sid": random_string(16)}

            raise SynapseError(400, "Email is already in use", Codes.THREEPID_IN_USE)

        if self.config.threepid_behaviour_email == ThreepidBehaviour.REMOTE:
            assert self.hs.config.account_threepid_delegate_email

            # Have the configured identity server handle the request
            ret = await self.identity_handler.requestEmailToken(
                self.hs.config.account_threepid_delegate_email,
                email,
                client_secret,
                send_attempt,
                next_link,
            )
        else:
            # Send threepid validation emails from Synapse
            sid = await self.identity_handler.send_threepid_validation(
                email,
                client_secret,
                send_attempt,
                self.mailer.send_add_threepid_mail,
                next_link,
            )

            # Wrap the session id in a JSON object
            ret = {"sid": sid}

        return 200, ret


class MsisdnThreepidRequestTokenRestServlet(RestServlet):
    PATTERNS = client_patterns("/account/3pid/msisdn/requestToken$")

    def __init__(self, hs):
        self.hs = hs
        super(MsisdnThreepidRequestTokenRestServlet, self).__init__()
        self.store = self.hs.get_datastore()
        self.identity_handler = hs.get_handlers().identity_handler

    async def on_POST(self, request):
        body = parse_json_object_from_request(request)
        assert_params_in_dict(
            body, ["client_secret", "country", "phone_number", "send_attempt"]
        )
        client_secret = body["client_secret"]
        assert_valid_client_secret(client_secret)

        country = body["country"]
        phone_number = body["phone_number"]
        send_attempt = body["send_attempt"]
        next_link = body.get("next_link")  # Optional param

        msisdn = phone_number_to_msisdn(country, phone_number)

        if not (await check_3pid_allowed(self.hs, "msisdn", msisdn)):
            raise SynapseError(
                403,
                "Account phone numbers are not authorized on this server",
                Codes.THREEPID_DENIED,
            )

        assert_valid_client_secret(body["client_secret"])

        existing_user_id = await self.store.get_user_id_by_threepid("msisdn", msisdn)

        if existing_user_id is not None:
            if self.hs.config.request_token_inhibit_3pid_errors:
                # Make the client think the operation succeeded. See the rationale in the
                # comments for request_token_inhibit_3pid_errors.
                return 200, {"sid": random_string(16)}

            raise SynapseError(400, "MSISDN is already in use", Codes.THREEPID_IN_USE)

        if not self.hs.config.account_threepid_delegate_msisdn:
            logger.warning(
                "No upstream msisdn account_threepid_delegate configured on the server to "
                "handle this request"
            )
            raise SynapseError(
                400,
                "Adding phone numbers to user account is not supported by this homeserver",
            )

        ret = await self.identity_handler.requestMsisdnToken(
            self.hs.config.account_threepid_delegate_msisdn,
            country,
            phone_number,
            client_secret,
            send_attempt,
            next_link,
        )

        return 200, ret


class AddThreepidEmailSubmitTokenServlet(RestServlet):
    """Handles 3PID validation token submission for adding an email to a user's account"""

    PATTERNS = client_patterns(
        "/add_threepid/email/submit_token$", releases=(), unstable=True
    )

    def __init__(self, hs):
        """
        Args:
            hs (synapse.server.HomeServer): server
        """
        super().__init__()
        self.config = hs.config
        self.clock = hs.get_clock()
        self.store = hs.get_datastore()
        if self.config.threepid_behaviour_email == ThreepidBehaviour.LOCAL:
            (self.failure_email_template,) = load_jinja2_templates(
                self.config.email_template_dir,
                [self.config.email_add_threepid_template_failure_html],
            )

    async def on_GET(self, request):
        if self.config.threepid_behaviour_email == ThreepidBehaviour.OFF:
            if self.config.local_threepid_handling_disabled_due_to_email_config:
                logger.warning(
                    "Adding emails have been disabled due to lack of an email config"
                )
            raise SynapseError(
                400, "Adding an email to your account is disabled on this server"
            )
        elif self.config.threepid_behaviour_email == ThreepidBehaviour.REMOTE:
            raise SynapseError(
                400,
                "This homeserver is not validating threepids. Use an identity server "
                "instead.",
            )

        sid = parse_string(request, "sid", required=True)
        token = parse_string(request, "token", required=True)
        client_secret = parse_string(request, "client_secret", required=True)
        assert_valid_client_secret(client_secret)

        # Attempt to validate a 3PID session
        try:
            # Mark the session as valid
            next_link = await self.store.validate_threepid_session(
                sid, client_secret, token, self.clock.time_msec()
            )

            # Perform a 302 redirect if next_link is set
            if next_link:
                if next_link.startswith("file:///"):
                    logger.warning(
                        "Not redirecting to next_link as it is a local file: address"
                    )
                else:
                    request.setResponseCode(302)
                    request.setHeader("Location", next_link)
                    finish_request(request)
                    return None

            # Otherwise show the success template
            html = self.config.email_add_threepid_template_success_html_content
            request.setResponseCode(200)
        except ThreepidValidationError as e:
            request.setResponseCode(e.code)

            # Show a failure page with a reason
            template_vars = {"failure_reason": e.msg}
            html = self.failure_email_template.render(**template_vars)

        request.write(html.encode("utf-8"))
        finish_request(request)


class AddThreepidMsisdnSubmitTokenServlet(RestServlet):
    """Handles 3PID validation token submission for adding a phone number to a user's
    account
    """

    PATTERNS = client_patterns(
        "/add_threepid/msisdn/submit_token$", releases=(), unstable=True
    )

    def __init__(self, hs):
        """
        Args:
            hs (synapse.server.HomeServer): server
        """
        super().__init__()
        self.config = hs.config
        self.clock = hs.get_clock()
        self.store = hs.get_datastore()
        self.identity_handler = hs.get_handlers().identity_handler

    async def on_POST(self, request):
        if not self.config.account_threepid_delegate_msisdn:
            raise SynapseError(
                400,
                "This homeserver is not validating phone numbers. Use an identity server "
                "instead.",
            )

        body = parse_json_object_from_request(request)
        assert_params_in_dict(body, ["client_secret", "sid", "token"])
        assert_valid_client_secret(body["client_secret"])

        # Proxy submit_token request to msisdn threepid delegate
        response = await self.identity_handler.proxy_msisdn_submit_token(
            self.config.account_threepid_delegate_msisdn,
            body["client_secret"],
            body["sid"],
            body["token"],
        )
        return 200, response


class ThreepidRestServlet(RestServlet):
    PATTERNS = client_patterns("/account/3pid$")

    def __init__(self, hs):
        super(ThreepidRestServlet, self).__init__()
        self.hs = hs
        self.identity_handler = hs.get_handlers().identity_handler
        self.auth = hs.get_auth()
        self.auth_handler = hs.get_auth_handler()
        self.datastore = hs.get_datastore()
        self.http_client = hs.get_simple_http_client()

    async def on_GET(self, request):
        requester = await self.auth.get_user_by_req(request)

        threepids = await self.datastore.user_get_threepids(requester.user.to_string())

        return 200, {"threepids": threepids}

    async def on_POST(self, request):
        if not self.hs.config.enable_3pid_changes:
            raise SynapseError(
                400, "3PID changes are disabled on this server", Codes.FORBIDDEN
            )

        requester = await self.auth.get_user_by_req(request)
        user_id = requester.user.to_string()
        body = parse_json_object_from_request(request)

        # skip validation if this is a shadow 3PID from an AS
        if requester.app_service:
            # XXX: ASes pass in a validated threepid directly to bypass the IS.
            # This makes the API entirely change shape when we have an AS token;
            # it really should be an entirely separate API - perhaps
            # /account/3pid/replicate or something.
            threepid = body.get("threepid")

            await self.auth_handler.add_threepid(
                user_id,
                threepid["medium"],
                threepid["address"],
                threepid["validated_at"],
            )

            if self.hs.config.shadow_server:
                shadow_user = UserID(
                    requester.user.localpart, self.hs.config.shadow_server.get("hs")
                )
                self.shadow_3pid({"threepid": threepid}, shadow_user.to_string())

            return 200, {}

        threepid_creds = body.get("threePidCreds") or body.get("three_pid_creds")
        if threepid_creds is None:
            raise SynapseError(
                400, "Missing param three_pid_creds", Codes.MISSING_PARAM
            )
        assert_params_in_dict(threepid_creds, ["client_secret", "sid"])

        sid = threepid_creds["sid"]
        client_secret = threepid_creds["client_secret"]
        assert_valid_client_secret(client_secret)

        validation_session = await self.identity_handler.validate_threepid_session(
            client_secret, sid
        )
        if validation_session:
            await self.auth_handler.add_threepid(
                user_id,
                validation_session["medium"],
                validation_session["address"],
                validation_session["validated_at"],
            )

            if self.hs.config.shadow_server:
                shadow_user = UserID(
                    requester.user.localpart, self.hs.config.shadow_server.get("hs")
                )
                threepid = {
                    "medium": validation_session["medium"],
                    "address": validation_session["address"],
                    "validated_at": validation_session["validated_at"],
                }
                self.shadow_3pid({"threepid": threepid}, shadow_user.to_string())

            return 200, {}

        raise SynapseError(
            400, "No validated 3pid session found", Codes.THREEPID_AUTH_FAILED
        )

    @defer.inlineCallbacks
    def shadow_3pid(self, body, user_id):
        # TODO: retries
        shadow_hs_url = self.hs.config.shadow_server.get("hs_url")
        as_token = self.hs.config.shadow_server.get("as_token")

        yield self.http_client.post_json_get_json(
            "%s/_matrix/client/r0/account/3pid?access_token=%s&user_id=%s"
            % (shadow_hs_url, as_token, user_id),
            body,
        )


class ThreepidAddRestServlet(RestServlet):
    PATTERNS = client_patterns("/account/3pid/add$")

    def __init__(self, hs):
        super(ThreepidAddRestServlet, self).__init__()
        self.hs = hs
        self.identity_handler = hs.get_handlers().identity_handler
        self.auth = hs.get_auth()
        self.auth_handler = hs.get_auth_handler()
        self.http_client = hs.get_simple_http_client()

    @interactive_auth_handler
    async def on_POST(self, request):
        if not self.hs.config.enable_3pid_changes:
            raise SynapseError(
                400, "3PID changes are disabled on this server", Codes.FORBIDDEN
            )

        requester = await self.auth.get_user_by_req(request)
        user_id = requester.user.to_string()
        body = parse_json_object_from_request(request)

        assert_params_in_dict(body, ["client_secret", "sid"])
        sid = body["sid"]
        client_secret = body["client_secret"]
        assert_valid_client_secret(client_secret)

        await self.auth_handler.validate_user_via_ui_auth(
            requester,
            request,
            body,
            self.hs.get_ip_from_request(request),
            "add a third-party identifier to your account",
        )

        validation_session = await self.identity_handler.validate_threepid_session(
            client_secret, sid
        )
        if validation_session:
            await self.auth_handler.add_threepid(
                user_id,
                validation_session["medium"],
                validation_session["address"],
                validation_session["validated_at"],
            )
            if self.hs.config.shadow_server:
                shadow_user = UserID(
                    requester.user.localpart, self.hs.config.shadow_server.get("hs")
                )
                threepid = {
                    "medium": validation_session["medium"],
                    "address": validation_session["address"],
                    "validated_at": validation_session["validated_at"],
                }
                self.shadow_3pid({"threepid": threepid}, shadow_user.to_string())
            return 200, {}

        raise SynapseError(
            400, "No validated 3pid session found", Codes.THREEPID_AUTH_FAILED
        )

    @defer.inlineCallbacks
    def shadow_3pid(self, body, user_id):
        # TODO: retries
        shadow_hs_url = self.hs.config.shadow_server.get("hs_url")
        as_token = self.hs.config.shadow_server.get("as_token")

        yield self.http_client.post_json_get_json(
            "%s/_matrix/client/r0/account/3pid?access_token=%s&user_id=%s"
            % (shadow_hs_url, as_token, user_id),
            body,
        )


class ThreepidBindRestServlet(RestServlet):
    PATTERNS = client_patterns("/account/3pid/bind$")

    def __init__(self, hs):
        super(ThreepidBindRestServlet, self).__init__()
        self.hs = hs
        self.identity_handler = hs.get_handlers().identity_handler
        self.auth = hs.get_auth()

    async def on_POST(self, request):
        body = parse_json_object_from_request(request)

        assert_params_in_dict(body, ["id_server", "sid", "client_secret"])
        id_server = body["id_server"]
        sid = body["sid"]
        id_access_token = body.get("id_access_token")  # optional
        client_secret = body["client_secret"]
        assert_valid_client_secret(client_secret)

        requester = await self.auth.get_user_by_req(request)
        user_id = requester.user.to_string()

        await self.identity_handler.bind_threepid(
            client_secret, sid, user_id, id_server, id_access_token
        )

        return 200, {}


class ThreepidUnbindRestServlet(RestServlet):
    PATTERNS = client_patterns("/account/3pid/unbind$")

    def __init__(self, hs):
        super(ThreepidUnbindRestServlet, self).__init__()
        self.hs = hs
        self.identity_handler = hs.get_handlers().identity_handler
        self.auth = hs.get_auth()
        self.datastore = self.hs.get_datastore()

    async def on_POST(self, request):
        """Unbind the given 3pid from a specific identity server, or identity servers that are
        known to have this 3pid bound
        """
        requester = await self.auth.get_user_by_req(request)
        body = parse_json_object_from_request(request)
        assert_params_in_dict(body, ["medium", "address"])

        medium = body.get("medium")
        address = body.get("address")
        id_server = body.get("id_server")

        # Attempt to unbind the threepid from an identity server. If id_server is None, try to
        # unbind from all identity servers this threepid has been added to in the past
        result = await self.identity_handler.try_unbind_threepid(
            requester.user.to_string(),
            {"address": address, "medium": medium, "id_server": id_server},
        )
        return 200, {"id_server_unbind_result": "success" if result else "no-support"}


class ThreepidDeleteRestServlet(RestServlet):
    PATTERNS = client_patterns("/account/3pid/delete$")

    def __init__(self, hs):
        super(ThreepidDeleteRestServlet, self).__init__()
        self.hs = hs
        self.auth = hs.get_auth()
        self.auth_handler = hs.get_auth_handler()
        self.http_client = hs.get_simple_http_client()

    async def on_POST(self, request):
        if not self.hs.config.enable_3pid_changes:
            raise SynapseError(
                400, "3PID changes are disabled on this server", Codes.FORBIDDEN
            )

        body = parse_json_object_from_request(request)
        assert_params_in_dict(body, ["medium", "address"])

        requester = await self.auth.get_user_by_req(request)
        user_id = requester.user.to_string()

        try:
            ret = await self.auth_handler.delete_threepid(
                user_id, body["medium"], body["address"], body.get("id_server")
            )
        except Exception:
            # NB. This endpoint should succeed if there is nothing to
            # delete, so it should only throw if something is wrong
            # that we ought to care about.
            logger.exception("Failed to remove threepid")
            raise SynapseError(500, "Failed to remove threepid")

        if self.hs.config.shadow_server:
            shadow_user = UserID(
                requester.user.localpart, self.hs.config.shadow_server.get("hs")
            )
            self.shadow_3pid_delete(body, shadow_user.to_string())

        if ret:
            id_server_unbind_result = "success"
        else:
            id_server_unbind_result = "no-support"

        return 200, {"id_server_unbind_result": id_server_unbind_result}

    @defer.inlineCallbacks
    def shadow_3pid_delete(self, body, user_id):
        # TODO: retries
        shadow_hs_url = self.hs.config.shadow_server.get("hs_url")
        as_token = self.hs.config.shadow_server.get("as_token")

        yield self.http_client.post_json_get_json(
            "%s/_matrix/client/r0/account/3pid/delete?access_token=%s&user_id=%s"
            % (shadow_hs_url, as_token, user_id),
            body,
        )


class ThreepidLookupRestServlet(RestServlet):
    PATTERNS = [re.compile("^/_matrix/client/unstable/account/3pid/lookup$")]

    def __init__(self, hs):
        super(ThreepidLookupRestServlet, self).__init__()
        self.auth = hs.get_auth()
        self.identity_handler = hs.get_handlers().identity_handler

    @defer.inlineCallbacks
    def on_GET(self, request):
        """Proxy a /_matrix/identity/api/v1/lookup request to an identity
        server
        """
        yield self.auth.get_user_by_req(request)

        # Verify query parameters
        query_params = request.args
        assert_params_in_dict(query_params, [b"medium", b"address", b"id_server"])

        # Retrieve needed information from query parameters
        medium = parse_string(request, "medium")
        address = parse_string(request, "address")
        id_server = parse_string(request, "id_server")

        # Proxy the request to the identity server. lookup_3pid handles checking
        # if the lookup is allowed so we don't need to do it here.
        ret = yield self.identity_handler.proxy_lookup_3pid(id_server, medium, address)

        defer.returnValue((200, ret))


class ThreepidBulkLookupRestServlet(RestServlet):
    PATTERNS = [re.compile("^/_matrix/client/unstable/account/3pid/bulk_lookup$")]

    def __init__(self, hs):
        super(ThreepidBulkLookupRestServlet, self).__init__()
        self.auth = hs.get_auth()
        self.identity_handler = hs.get_handlers().identity_handler

    @defer.inlineCallbacks
    def on_POST(self, request):
        """Proxy a /_matrix/identity/api/v1/bulk_lookup request to an identity
        server
        """
        yield self.auth.get_user_by_req(request)

        body = parse_json_object_from_request(request)

        assert_params_in_dict(body, ["threepids", "id_server"])

        # Proxy the request to the identity server. lookup_3pid handles checking
        # if the lookup is allowed so we don't need to do it here.
        ret = yield self.identity_handler.proxy_bulk_lookup_3pid(
            body["id_server"], body["threepids"]
        )

        defer.returnValue((200, ret))


class WhoamiRestServlet(RestServlet):
    PATTERNS = client_patterns("/account/whoami$")

    def __init__(self, hs):
        super(WhoamiRestServlet, self).__init__()
        self.auth = hs.get_auth()

    async def on_GET(self, request):
        requester = await self.auth.get_user_by_req(request)

        return 200, {"user_id": requester.user.to_string()}


def register_servlets(hs, http_server):
    EmailPasswordRequestTokenRestServlet(hs).register(http_server)
    PasswordResetSubmitTokenServlet(hs).register(http_server)
    PasswordRestServlet(hs).register(http_server)
    DeactivateAccountRestServlet(hs).register(http_server)
    EmailThreepidRequestTokenRestServlet(hs).register(http_server)
    MsisdnThreepidRequestTokenRestServlet(hs).register(http_server)
    AddThreepidEmailSubmitTokenServlet(hs).register(http_server)
    AddThreepidMsisdnSubmitTokenServlet(hs).register(http_server)
    ThreepidRestServlet(hs).register(http_server)
    ThreepidAddRestServlet(hs).register(http_server)
    ThreepidBindRestServlet(hs).register(http_server)
    ThreepidUnbindRestServlet(hs).register(http_server)
    ThreepidDeleteRestServlet(hs).register(http_server)
    ThreepidLookupRestServlet(hs).register(http_server)
    ThreepidBulkLookupRestServlet(hs).register(http_server)
    WhoamiRestServlet(hs).register(http_server)<|MERGE_RESOLUTION|>--- conflicted
+++ resolved
@@ -15,13 +15,9 @@
 # See the License for the specific language governing permissions and
 # limitations under the License.
 import logging
-<<<<<<< HEAD
 import re
 
-from six.moves import http_client
-=======
 from http import HTTPStatus
->>>>>>> a3f11567
 
 from twisted.internet import defer
 
