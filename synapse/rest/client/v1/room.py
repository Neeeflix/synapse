# -*- coding: utf-8 -*-
# Copyright 2014-2016 OpenMarket Ltd
# Copyright 2018 New Vector Ltd
#
# Licensed under the Apache License, Version 2.0 (the "License");
# you may not use this file except in compliance with the License.
# You may obtain a copy of the License at
#
#     http://www.apache.org/licenses/LICENSE-2.0
#
# Unless required by applicable law or agreed to in writing, software
# distributed under the License is distributed on an "AS IS" BASIS,
# WITHOUT WARRANTIES OR CONDITIONS OF ANY KIND, either express or implied.
# See the License for the specific language governing permissions and
# limitations under the License.

""" This module contains REST servlets to do with rooms: /rooms/<paths> """
import logging

from six.moves.urllib import parse as urlparse

from canonicaljson import json

from twisted.internet import defer

from synapse.api.constants import EventTypes, Membership
from synapse.api.errors import AuthError, Codes, SynapseError
from synapse.api.filtering import Filter
from synapse.events.utils import format_event_for_client_v2, serialize_event
from synapse.http.servlet import (
    assert_params_in_dict,
    parse_integer,
    parse_json_object_from_request,
    parse_string,
)
from synapse.streams.config import PaginationConfig
from synapse.types import RoomAlias, RoomID, ThirdPartyInstanceID, UserID

from .base import ClientV1RestServlet, client_path_patterns

logger = logging.getLogger(__name__)


class RoomCreateRestServlet(ClientV1RestServlet):
    # No PATTERN; we have custom dispatch rules here

    def __init__(self, hs):
        super(RoomCreateRestServlet, self).__init__(hs)
        self._room_creation_handler = hs.get_room_creation_handler()

    def register(self, http_server):
        PATTERNS = "/createRoom"
        register_txn_path(self, PATTERNS, http_server)
        # define CORS for all of /rooms in RoomCreateRestServlet for simplicity
        http_server.register_paths("OPTIONS",
                                   client_path_patterns("/rooms(?:/.*)?$"),
                                   self.on_OPTIONS)
        # define CORS for /createRoom[/txnid]
        http_server.register_paths("OPTIONS",
                                   client_path_patterns("/createRoom(?:/.*)?$"),
                                   self.on_OPTIONS)

    def on_PUT(self, request, txn_id):
        return self.txns.fetch_or_execute_request(
            request, self.on_POST, request
        )

    @defer.inlineCallbacks
    def on_POST(self, request):
        requester = yield self.auth.get_user_by_req(request)

        info = yield self._room_creation_handler.create_room(
            requester, self.get_room_config(request)
        )

        defer.returnValue((200, info))

    def get_room_config(self, request):
        user_supplied_config = parse_json_object_from_request(request)
        return user_supplied_config

    def on_OPTIONS(self, request):
        return (200, {})


# TODO: Needs unit testing for generic events
class RoomStateEventRestServlet(ClientV1RestServlet):
    def __init__(self, hs):
        super(RoomStateEventRestServlet, self).__init__(hs)
        self.handlers = hs.get_handlers()
        self.event_creation_hander = hs.get_event_creation_handler()
        self.room_member_handler = hs.get_room_member_handler()
        self.message_handler = hs.get_message_handler()

    def register(self, http_server):
        # /room/$roomid/state/$eventtype
        no_state_key = "/rooms/(?P<room_id>[^/]*)/state/(?P<event_type>[^/]*)$"

        # /room/$roomid/state/$eventtype/$statekey
        state_key = ("/rooms/(?P<room_id>[^/]*)/state/"
                     "(?P<event_type>[^/]*)/(?P<state_key>[^/]*)$")

        http_server.register_paths("GET",
                                   client_path_patterns(state_key),
                                   self.on_GET)
        http_server.register_paths("PUT",
                                   client_path_patterns(state_key),
                                   self.on_PUT)
        http_server.register_paths("GET",
                                   client_path_patterns(no_state_key),
                                   self.on_GET_no_state_key)
        http_server.register_paths("PUT",
                                   client_path_patterns(no_state_key),
                                   self.on_PUT_no_state_key)

    def on_GET_no_state_key(self, request, room_id, event_type):
        return self.on_GET(request, room_id, event_type, "")

    def on_PUT_no_state_key(self, request, room_id, event_type):
        return self.on_PUT(request, room_id, event_type, "")

    @defer.inlineCallbacks
    def on_GET(self, request, room_id, event_type, state_key):
        requester = yield self.auth.get_user_by_req(request, allow_guest=True)
        format = parse_string(request, "format", default="content",
                              allowed_values=["content", "event"])

        msg_handler = self.message_handler
        data = yield msg_handler.get_room_data(
            user_id=requester.user.to_string(),
            room_id=room_id,
            event_type=event_type,
            state_key=state_key,
            is_guest=requester.is_guest,
        )

        if not data:
            raise SynapseError(
                404, "Event not found.", errcode=Codes.NOT_FOUND
            )

        if format == "event":
            event = format_event_for_client_v2(data.get_dict())
            defer.returnValue((200, event))
        elif format == "content":
            defer.returnValue((200, data.get_dict()["content"]))

    @defer.inlineCallbacks
    def on_PUT(self, request, room_id, event_type, state_key, txn_id=None):
        requester = yield self.auth.get_user_by_req(request)

        content = parse_json_object_from_request(request)

        event_dict = {
            "type": event_type,
            "content": content,
            "room_id": room_id,
            "sender": requester.user.to_string(),
        }

        if state_key is not None:
            event_dict["state_key"] = state_key

        if event_type == EventTypes.Member:
            membership = content.get("membership", None)
            event = yield self.room_member_handler.update_membership(
                requester,
                target=UserID.from_string(state_key),
                room_id=room_id,
                action=membership,
                content=content,
            )
        else:
            event = yield self.event_creation_hander.create_and_send_nonmember_event(
                requester,
                event_dict,
                txn_id=txn_id,
            )

        ret = {}
        if event:
            ret = {"event_id": event.event_id}
        defer.returnValue((200, ret))


# TODO: Needs unit testing for generic events + feedback
class RoomSendEventRestServlet(ClientV1RestServlet):

    def __init__(self, hs):
        super(RoomSendEventRestServlet, self).__init__(hs)
        self.event_creation_hander = hs.get_event_creation_handler()

    def register(self, http_server):
        # /rooms/$roomid/send/$event_type[/$txn_id]
        PATTERNS = ("/rooms/(?P<room_id>[^/]*)/send/(?P<event_type>[^/]*)")
        register_txn_path(self, PATTERNS, http_server, with_get=True)

    @defer.inlineCallbacks
    def on_POST(self, request, room_id, event_type, txn_id=None):
        requester = yield self.auth.get_user_by_req(request, allow_guest=True)
        content = parse_json_object_from_request(request)

        event_dict = {
            "type": event_type,
            "content": content,
            "room_id": room_id,
            "sender": requester.user.to_string(),
        }

        if 'ts' in request.args and requester.app_service:
            event_dict['origin_server_ts'] = parse_integer(request, "ts", 0)

        event = yield self.event_creation_hander.create_and_send_nonmember_event(
            requester,
            event_dict,
            txn_id=txn_id,
        )

        defer.returnValue((200, {"event_id": event.event_id}))

    def on_GET(self, request, room_id, event_type, txn_id):
        return (200, "Not implemented")

    def on_PUT(self, request, room_id, event_type, txn_id):
        return self.txns.fetch_or_execute_request(
            request, self.on_POST, request, room_id, event_type, txn_id
        )


# TODO: Needs unit testing for room ID + alias joins
class JoinRoomAliasServlet(ClientV1RestServlet):
    def __init__(self, hs):
        super(JoinRoomAliasServlet, self).__init__(hs)
        self.room_member_handler = hs.get_room_member_handler()

    def register(self, http_server):
        # /join/$room_identifier[/$txn_id]
        PATTERNS = ("/join/(?P<room_identifier>[^/]*)")
        register_txn_path(self, PATTERNS, http_server)

    @defer.inlineCallbacks
    def on_POST(self, request, room_identifier, txn_id=None):
        requester = yield self.auth.get_user_by_req(
            request,
            allow_guest=True,
        )

        try:
            content = parse_json_object_from_request(request)
        except Exception:
            # Turns out we used to ignore the body entirely, and some clients
            # cheekily send invalid bodies.
            content = {}

        if RoomID.is_valid(room_identifier):
            room_id = room_identifier
            try:
                remote_room_hosts = request.args["server_name"]
            except Exception:
                remote_room_hosts = None
        elif RoomAlias.is_valid(room_identifier):
            handler = self.room_member_handler
            room_alias = RoomAlias.from_string(room_identifier)
            room_id, remote_room_hosts = yield handler.lookup_room_alias(room_alias)
            room_id = room_id.to_string()
        else:
            raise SynapseError(400, "%s was not legal room ID or room alias" % (
                room_identifier,
            ))

        yield self.room_member_handler.update_membership(
            requester=requester,
            target=requester.user,
            room_id=room_id,
            action="join",
            txn_id=txn_id,
            remote_room_hosts=remote_room_hosts,
            content=content,
            third_party_signed=content.get("third_party_signed", None),
        )

        defer.returnValue((200, {"room_id": room_id}))

    def on_PUT(self, request, room_identifier, txn_id):
        return self.txns.fetch_or_execute_request(
            request, self.on_POST, request, room_identifier, txn_id
        )


# TODO: Needs unit testing
class PublicRoomListRestServlet(ClientV1RestServlet):
    PATTERNS = client_path_patterns("/publicRooms$")

    @defer.inlineCallbacks
    def on_GET(self, request):
        server = parse_string(request, "server", default=None)

        try:
            yield self.auth.get_user_by_req(request, allow_guest=True)
        except AuthError as e:
            # We allow people to not be authed if they're just looking at our
            # room list, but require auth when we proxy the request.
            # In both cases we call the auth function, as that has the side
            # effect of logging who issued this request if an access token was
            # provided.
            if server:
                raise e
            else:
                pass

        limit = parse_integer(request, "limit", 0)
        since_token = parse_string(request, "since", None)

        handler = self.hs.get_room_list_handler()
        if server:
            data = yield handler.get_remote_public_room_list(
                server,
                limit=limit,
                since_token=since_token,
            )
        else:
            data = yield handler.get_local_public_room_list(
                limit=limit,
                since_token=since_token,
            )

        defer.returnValue((200, data))

    @defer.inlineCallbacks
    def on_POST(self, request):
        yield self.auth.get_user_by_req(request, allow_guest=True)

        server = parse_string(request, "server", default=None)
        content = parse_json_object_from_request(request)

        limit = int(content.get("limit", 100))
        since_token = content.get("since", None)
        search_filter = content.get("filter", None)

        include_all_networks = content.get("include_all_networks", False)
        third_party_instance_id = content.get("third_party_instance_id", None)

        if include_all_networks:
            network_tuple = None
            if third_party_instance_id is not None:
                raise SynapseError(
                    400, "Can't use include_all_networks with an explicit network"
                )
        elif third_party_instance_id is None:
            network_tuple = ThirdPartyInstanceID(None, None)
        else:
            network_tuple = ThirdPartyInstanceID.from_string(third_party_instance_id)

        handler = self.hs.get_room_list_handler()
        if server:
            data = yield handler.get_remote_public_room_list(
                server,
                limit=limit,
                since_token=since_token,
                search_filter=search_filter,
                include_all_networks=include_all_networks,
                third_party_instance_id=third_party_instance_id,
            )
        else:
            data = yield handler.get_local_public_room_list(
                limit=limit,
                since_token=since_token,
                search_filter=search_filter,
                network_tuple=network_tuple,
            )

        defer.returnValue((200, data))


# TODO: Needs unit testing
class RoomMemberListRestServlet(ClientV1RestServlet):
    PATTERNS = client_path_patterns("/rooms/(?P<room_id>[^/]*)/members$")

    def __init__(self, hs):
        super(RoomMemberListRestServlet, self).__init__(hs)
        self.message_handler = hs.get_message_handler()

    @defer.inlineCallbacks
    def on_GET(self, request, room_id):
        # TODO support Pagination stream API (limit/tokens)
        requester = yield self.auth.get_user_by_req(request)
        events = yield self.message_handler.get_state_events(
            room_id=room_id,
            user_id=requester.user.to_string(),
        )

        chunk = []

        for event in events:
            if event["type"] != EventTypes.Member:
                continue
            chunk.append(event)

        defer.returnValue((200, {
            "chunk": chunk
        }))


class JoinedRoomMemberListRestServlet(ClientV1RestServlet):
    PATTERNS = client_path_patterns("/rooms/(?P<room_id>[^/]*)/joined_members$")

    def __init__(self, hs):
        super(JoinedRoomMemberListRestServlet, self).__init__(hs)
        self.message_handler = hs.get_message_handler()

    @defer.inlineCallbacks
    def on_GET(self, request, room_id):
        requester = yield self.auth.get_user_by_req(request)

        users_with_profile = yield self.message_handler.get_joined_members(
            requester, room_id,
        )

        defer.returnValue((200, {
            "joined": users_with_profile,
        }))


# TODO: Needs better unit testing
class RoomMessageListRestServlet(ClientV1RestServlet):
    PATTERNS = client_path_patterns("/rooms/(?P<room_id>[^/]*)/messages$")

    def __init__(self, hs):
        super(RoomMessageListRestServlet, self).__init__(hs)
        self.pagination_handler = hs.get_pagination_handler()

    @defer.inlineCallbacks
    def on_GET(self, request, room_id):
        requester = yield self.auth.get_user_by_req(request, allow_guest=True)
        pagination_config = PaginationConfig.from_request(
            request, default_limit=10,
        )
        as_client_event = "raw" not in request.args
        filter_bytes = parse_string(request, "filter")
        if filter_bytes:
            filter_json = urlparse.unquote(filter_bytes).decode("UTF-8")
            event_filter = Filter(json.loads(filter_json))
        else:
            event_filter = None
        msgs = yield self.pagination_handler.get_messages(
            room_id=room_id,
            requester=requester,
            pagin_config=pagination_config,
            as_client_event=as_client_event,
            event_filter=event_filter,
        )

        defer.returnValue((200, msgs))


# TODO: Needs unit testing
class RoomStateRestServlet(ClientV1RestServlet):
    PATTERNS = client_path_patterns("/rooms/(?P<room_id>[^/]*)/state$")

    def __init__(self, hs):
        super(RoomStateRestServlet, self).__init__(hs)
        self.message_handler = hs.get_message_handler()

    @defer.inlineCallbacks
    def on_GET(self, request, room_id):
        requester = yield self.auth.get_user_by_req(request, allow_guest=True)
        # Get all the current state for this room
        events = yield self.message_handler.get_state_events(
            room_id=room_id,
            user_id=requester.user.to_string(),
            is_guest=requester.is_guest,
        )
        defer.returnValue((200, events))


# TODO: Needs unit testing
class RoomInitialSyncRestServlet(ClientV1RestServlet):
    PATTERNS = client_path_patterns("/rooms/(?P<room_id>[^/]*)/initialSync$")

    def __init__(self, hs):
        super(RoomInitialSyncRestServlet, self).__init__(hs)
        self.initial_sync_handler = hs.get_initial_sync_handler()

    @defer.inlineCallbacks
    def on_GET(self, request, room_id):
        requester = yield self.auth.get_user_by_req(request, allow_guest=True)
        pagination_config = PaginationConfig.from_request(request)
        content = yield self.initial_sync_handler.room_initial_sync(
            room_id=room_id,
            requester=requester,
            pagin_config=pagination_config,
        )
        defer.returnValue((200, content))


class RoomEventServlet(ClientV1RestServlet):
    PATTERNS = client_path_patterns(
        "/rooms/(?P<room_id>[^/]*)/event/(?P<event_id>[^/]*)$"
    )

    def __init__(self, hs):
        super(RoomEventServlet, self).__init__(hs)
        self.clock = hs.get_clock()
        self.event_handler = hs.get_event_handler()

    @defer.inlineCallbacks
    def on_GET(self, request, room_id, event_id):
        requester = yield self.auth.get_user_by_req(request)
        event = yield self.event_handler.get_event(requester.user, room_id, event_id)

        time_now = self.clock.time_msec()
        if event:
            defer.returnValue((200, serialize_event(event, time_now)))
        else:
            defer.returnValue((404, "Event not found."))


class RoomEventContextServlet(ClientV1RestServlet):
    PATTERNS = client_path_patterns(
        "/rooms/(?P<room_id>[^/]*)/context/(?P<event_id>[^/]*)$"
    )

    def __init__(self, hs):
        super(RoomEventContextServlet, self).__init__(hs)
        self.clock = hs.get_clock()
        self.room_context_handler = hs.get_room_context_handler()

    @defer.inlineCallbacks
    def on_GET(self, request, room_id, event_id):
        requester = yield self.auth.get_user_by_req(request, allow_guest=True)

        limit = parse_integer(request, "limit", default=10)

<<<<<<< HEAD
=======
        # picking the API shape for symmetry with /messages
        filter_bytes = parse_string(request, "filter")
        if filter_bytes:
            filter_json = urlparse.unquote(filter_bytes).decode("UTF-8")
            event_filter = Filter(json.loads(filter_json))
        else:
            event_filter = None

>>>>>>> 16d97018
        results = yield self.room_context_handler.get_event_context(
            requester.user,
            room_id,
            event_id,
            limit,
            event_filter,
        )

        if not results:
            raise SynapseError(
                404, "Event not found.", errcode=Codes.NOT_FOUND
            )

        time_now = self.clock.time_msec()
        results["events_before"] = [
            serialize_event(event, time_now) for event in results["events_before"]
        ]
        results["event"] = serialize_event(results["event"], time_now)
        results["events_after"] = [
            serialize_event(event, time_now) for event in results["events_after"]
        ]
        results["state"] = [
            serialize_event(event, time_now) for event in results["state"]
        ]

        defer.returnValue((200, results))


class RoomForgetRestServlet(ClientV1RestServlet):
    def __init__(self, hs):
        super(RoomForgetRestServlet, self).__init__(hs)
        self.room_member_handler = hs.get_room_member_handler()

    def register(self, http_server):
        PATTERNS = ("/rooms/(?P<room_id>[^/]*)/forget")
        register_txn_path(self, PATTERNS, http_server)

    @defer.inlineCallbacks
    def on_POST(self, request, room_id, txn_id=None):
        requester = yield self.auth.get_user_by_req(
            request,
            allow_guest=False,
        )

        yield self.room_member_handler.forget(
            user=requester.user,
            room_id=room_id,
        )

        defer.returnValue((200, {}))

    def on_PUT(self, request, room_id, txn_id):
        return self.txns.fetch_or_execute_request(
            request, self.on_POST, request, room_id, txn_id
        )


# TODO: Needs unit testing
class RoomMembershipRestServlet(ClientV1RestServlet):

    def __init__(self, hs):
        super(RoomMembershipRestServlet, self).__init__(hs)
        self.room_member_handler = hs.get_room_member_handler()

    def register(self, http_server):
        # /rooms/$roomid/[invite|join|leave]
        PATTERNS = ("/rooms/(?P<room_id>[^/]*)/"
                    "(?P<membership_action>join|invite|leave|ban|unban|kick)")
        register_txn_path(self, PATTERNS, http_server)

    @defer.inlineCallbacks
    def on_POST(self, request, room_id, membership_action, txn_id=None):
        requester = yield self.auth.get_user_by_req(
            request,
            allow_guest=True,
        )

        if requester.is_guest and membership_action not in {
            Membership.JOIN,
            Membership.LEAVE
        }:
            raise AuthError(403, "Guest access not allowed")

        try:
            content = parse_json_object_from_request(request)
        except Exception:
            # Turns out we used to ignore the body entirely, and some clients
            # cheekily send invalid bodies.
            content = {}

        if membership_action == "invite" and self._has_3pid_invite_keys(content):
            yield self.room_member_handler.do_3pid_invite(
                room_id,
                requester.user,
                content["medium"],
                content["address"],
                content["id_server"],
                requester,
                txn_id
            )
            defer.returnValue((200, {}))
            return

        target = requester.user
        if membership_action in ["invite", "ban", "unban", "kick"]:
            assert_params_in_dict(content, ["user_id"])
            target = UserID.from_string(content["user_id"])

        event_content = None
        if 'reason' in content and membership_action in ['kick', 'ban']:
            event_content = {'reason': content['reason']}

        yield self.room_member_handler.update_membership(
            requester=requester,
            target=target,
            room_id=room_id,
            action=membership_action,
            txn_id=txn_id,
            third_party_signed=content.get("third_party_signed", None),
            content=event_content,
        )

        return_value = {}

        if membership_action == "join":
            return_value["room_id"] = room_id

        defer.returnValue((200, return_value))

    def _has_3pid_invite_keys(self, content):
        for key in {"id_server", "medium", "address"}:
            if key not in content:
                return False
        return True

    def on_PUT(self, request, room_id, membership_action, txn_id):
        return self.txns.fetch_or_execute_request(
            request, self.on_POST, request, room_id, membership_action, txn_id
        )


class RoomRedactEventRestServlet(ClientV1RestServlet):
    def __init__(self, hs):
        super(RoomRedactEventRestServlet, self).__init__(hs)
        self.handlers = hs.get_handlers()
        self.event_creation_handler = hs.get_event_creation_handler()

    def register(self, http_server):
        PATTERNS = ("/rooms/(?P<room_id>[^/]*)/redact/(?P<event_id>[^/]*)")
        register_txn_path(self, PATTERNS, http_server)

    @defer.inlineCallbacks
    def on_POST(self, request, room_id, event_id, txn_id=None):
        requester = yield self.auth.get_user_by_req(request)
        content = parse_json_object_from_request(request)

        event = yield self.event_creation_handler.create_and_send_nonmember_event(
            requester,
            {
                "type": EventTypes.Redaction,
                "content": content,
                "room_id": room_id,
                "sender": requester.user.to_string(),
                "redacts": event_id,
            },
            txn_id=txn_id,
        )

        defer.returnValue((200, {"event_id": event.event_id}))

    def on_PUT(self, request, room_id, event_id, txn_id):
        return self.txns.fetch_or_execute_request(
            request, self.on_POST, request, room_id, event_id, txn_id
        )


class RoomTypingRestServlet(ClientV1RestServlet):
    PATTERNS = client_path_patterns(
        "/rooms/(?P<room_id>[^/]*)/typing/(?P<user_id>[^/]*)$"
    )

    def __init__(self, hs):
        super(RoomTypingRestServlet, self).__init__(hs)
        self.presence_handler = hs.get_presence_handler()
        self.typing_handler = hs.get_typing_handler()

    @defer.inlineCallbacks
    def on_PUT(self, request, room_id, user_id):
        requester = yield self.auth.get_user_by_req(request)

        room_id = urlparse.unquote(room_id)
        target_user = UserID.from_string(urlparse.unquote(user_id))

        content = parse_json_object_from_request(request)

        yield self.presence_handler.bump_presence_active_time(requester.user)

        # Limit timeout to stop people from setting silly typing timeouts.
        timeout = min(content.get("timeout", 30000), 120000)

        if content["typing"]:
            yield self.typing_handler.started_typing(
                target_user=target_user,
                auth_user=requester.user,
                room_id=room_id,
                timeout=timeout,
            )
        else:
            yield self.typing_handler.stopped_typing(
                target_user=target_user,
                auth_user=requester.user,
                room_id=room_id,
            )

        defer.returnValue((200, {}))


class SearchRestServlet(ClientV1RestServlet):
    PATTERNS = client_path_patterns(
        "/search$"
    )

    def __init__(self, hs):
        super(SearchRestServlet, self).__init__(hs)
        self.handlers = hs.get_handlers()

    @defer.inlineCallbacks
    def on_POST(self, request):
        requester = yield self.auth.get_user_by_req(request)

        content = parse_json_object_from_request(request)

        batch = parse_string(request, "next_batch")
        results = yield self.handlers.search_handler.search(
            requester.user,
            content,
            batch,
        )

        defer.returnValue((200, results))


class JoinedRoomsRestServlet(ClientV1RestServlet):
    PATTERNS = client_path_patterns("/joined_rooms$")

    def __init__(self, hs):
        super(JoinedRoomsRestServlet, self).__init__(hs)
        self.store = hs.get_datastore()

    @defer.inlineCallbacks
    def on_GET(self, request):
        requester = yield self.auth.get_user_by_req(request, allow_guest=True)

        room_ids = yield self.store.get_rooms_for_user(requester.user.to_string())
        defer.returnValue((200, {"joined_rooms": list(room_ids)}))


def register_txn_path(servlet, regex_string, http_server, with_get=False):
    """Registers a transaction-based path.

    This registers two paths:
        PUT regex_string/$txnid
        POST regex_string

    Args:
        regex_string (str): The regex string to register. Must NOT have a
        trailing $ as this string will be appended to.
        http_server : The http_server to register paths with.
        with_get: True to also register respective GET paths for the PUTs.
    """
    http_server.register_paths(
        "POST",
        client_path_patterns(regex_string + "$"),
        servlet.on_POST
    )
    http_server.register_paths(
        "PUT",
        client_path_patterns(regex_string + "/(?P<txn_id>[^/]*)$"),
        servlet.on_PUT
    )
    if with_get:
        http_server.register_paths(
            "GET",
            client_path_patterns(regex_string + "/(?P<txn_id>[^/]*)$"),
            servlet.on_GET
        )


def register_servlets(hs, http_server):
    RoomStateEventRestServlet(hs).register(http_server)
    RoomCreateRestServlet(hs).register(http_server)
    RoomMemberListRestServlet(hs).register(http_server)
    JoinedRoomMemberListRestServlet(hs).register(http_server)
    RoomMessageListRestServlet(hs).register(http_server)
    JoinRoomAliasServlet(hs).register(http_server)
    RoomForgetRestServlet(hs).register(http_server)
    RoomMembershipRestServlet(hs).register(http_server)
    RoomSendEventRestServlet(hs).register(http_server)
    PublicRoomListRestServlet(hs).register(http_server)
    RoomStateRestServlet(hs).register(http_server)
    RoomRedactEventRestServlet(hs).register(http_server)
    RoomTypingRestServlet(hs).register(http_server)
    SearchRestServlet(hs).register(http_server)
    JoinedRoomsRestServlet(hs).register(http_server)
    RoomEventServlet(hs).register(http_server)
    RoomEventContextServlet(hs).register(http_server)


def register_deprecated_servlets(hs, http_server):
    RoomInitialSyncRestServlet(hs).register(http_server)<|MERGE_RESOLUTION|>--- conflicted
+++ resolved
@@ -531,8 +531,6 @@
 
         limit = parse_integer(request, "limit", default=10)
 
-<<<<<<< HEAD
-=======
         # picking the API shape for symmetry with /messages
         filter_bytes = parse_string(request, "filter")
         if filter_bytes:
@@ -541,7 +539,6 @@
         else:
             event_filter = None
 
->>>>>>> 16d97018
         results = yield self.room_context_handler.get_event_context(
             requester.user,
             room_id,
