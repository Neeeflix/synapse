--- conflicted
+++ resolved
@@ -25,47 +25,30 @@
           <!-- {% if user_attributes.avatar_url %} -->
           <div class="idp-detail idp-avatar">
             <label for="idp-avatar" class="name">Avatar</label>
-<<<<<<< HEAD
-            <label for="idp-avatar" class="use">Use</label>
-            <input type="checkbox" name="use_avatar" id="idp-avatar" checked>
-=======
             <label for="idp-avatar">Use</label>
             <input type="checkbox" name="use_avatar" id="idp-avatar" value="true" checked>
->>>>>>> 096825b5
             <img src="{{user_attributes.avatar_url}}" class="avatar" />
           </div>
           <!-- {% endif %} -->
           <!-- {% if user_attributes.display_name %} -->
           <div class="idp-detail">
-            <label for="idp-displayname" class="name">Display name</label>
-<<<<<<< HEAD
-            <label for="idp-displayname" class="use">Use</label>
-            <input type="checkbox" name="use_displayname" id="idp-displayname" checked>
-=======
+            <label for="idp-displayname" class="name">Display name</label>=======
             <label for="idp-displayname">Use</label>
             <input type="checkbox" name="use_displayname" id="idp-displayname" value="true" checked>
->>>>>>> 096825b5
             <p class="idp-value">{{ user_attributes.display_name }}</p>
           </div>
           <!-- {% endif %} -->
           <!-- {% if user_attributes.email %} -->
           <div class="idp-detail">
             <label for="idp-email" class="name">E-mail</label>
-<<<<<<< HEAD
-            <label for="idp-email" class="use">Use</label>
-            <input type="checkbox" name="use_email" id="idp-email" checked>
-=======
             <label for="idp-email">Use</label>
             <input type="checkbox" name="use_email" id="idp-email" value="true" checked>
->>>>>>> 096825b5
             <p class="idp-value">{{ user_attributes.email }}</p>
           </div>
           <!-- {% endif %} -->
         </section>
         <!-- {% endif %} -->
       </form>
-      <!-- this is used for feedback -->
-      <div role=alert class="tooltip hidden" id="message"></div>
     </main>
     <script src="../username_picker/script.js"></script>
   </body>
