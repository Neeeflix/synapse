# -*- coding: utf-8 -*-
# Copyright 2014-2016 OpenMarket Ltd
# Copyright 2018 New Vector Ltd
# Copyright 2020 Sorunome
# Copyright 2020 The Matrix.org Foundation C.I.C.
#
# Licensed under the Apache License, Version 2.0 (the "License");
# you may not use this file except in compliance with the License.
# You may obtain a copy of the License at
#
#     http://www.apache.org/licenses/LICENSE-2.0
#
# Unless required by applicable law or agreed to in writing, software
# distributed under the License is distributed on an "AS IS" BASIS,
# WITHOUT WARRANTIES OR CONDITIONS OF ANY KIND, either express or implied.
# See the License for the specific language governing permissions and
# limitations under the License.

import logging
import urllib
from typing import Any, Dict, List, Optional

from synapse.api.constants import Membership
from synapse.api.errors import Codes, HttpResponseException, SynapseError
from synapse.api.urls import (
    FEDERATION_UNSTABLE_PREFIX,
    FEDERATION_V1_PREFIX,
    FEDERATION_V2_PREFIX,
)
from synapse.logging.utils import log_function
from synapse.types import JsonDict

logger = logging.getLogger(__name__)


class TransportLayerClient:
    """Sends federation HTTP requests to other servers"""

    def __init__(self, hs):
        self.server_name = hs.hostname
        self.client = hs.get_federation_http_client()

    @log_function
    def get_room_state_ids(self, destination, room_id, event_id):
        """Requests all state for a given room from the given server at the
        given event. Returns the state's event_id's

        Args:
            destination (str): The host name of the remote homeserver we want
                to get the state from.
            context (str): The name of the context we want the state of
            event_id (str): The event we want the context at.

        Returns:
            Awaitable: Results in a dict received from the remote homeserver.
        """
        logger.debug("get_room_state_ids dest=%s, room=%s", destination, room_id)

        path = _create_v1_path("/state_ids/%s", room_id)
        return self.client.get_json(
            destination,
            path=path,
            args={"event_id": event_id},
            try_trailing_slash_on_400=True,
        )

    @log_function
    def get_event(self, destination, event_id, timeout=None):
        """Requests the pdu with give id and origin from the given server.

        Args:
            destination (str): The host name of the remote homeserver we want
                to get the state from.
            event_id (str): The id of the event being requested.
            timeout (int): How long to try (in ms) the destination for before
                giving up. None indicates no timeout.

        Returns:
            Awaitable: Results in a dict received from the remote homeserver.
        """
        logger.debug("get_pdu dest=%s, event_id=%s", destination, event_id)

        path = _create_v1_path("/event/%s", event_id)
        return self.client.get_json(
            destination, path=path, timeout=timeout, try_trailing_slash_on_400=True
        )

    @log_function
    def backfill(self, destination, room_id, event_tuples, limit):
        """Requests `limit` previous PDUs in a given context before list of
        PDUs.

        Args:
            dest (str)
            room_id (str)
            event_tuples (list)
            limit (int)

        Returns:
            Awaitable: Results in a dict received from the remote homeserver.
        """
        logger.debug(
            "backfill dest=%s, room_id=%s, event_tuples=%r, limit=%s",
            destination,
            room_id,
            event_tuples,
            str(limit),
        )

        if not event_tuples:
            # TODO: raise?
            return

        path = _create_v1_path("/backfill/%s", room_id)

        args = {"v": event_tuples, "limit": [str(limit)]}

        return self.client.get_json(
            destination, path=path, args=args, try_trailing_slash_on_400=True
        )

    @log_function
    async def send_transaction(self, transaction, json_data_callback=None):
        """Sends the given Transaction to its destination

        Args:
            transaction (Transaction)

        Returns:
            Succeeds when we get a 2xx HTTP response. The result
            will be the decoded JSON body.

            Fails with ``HTTPRequestException`` if we get an HTTP response
            code >= 300.

            Fails with ``NotRetryingDestination`` if we are not yet ready
            to retry this server.

            Fails with ``FederationDeniedError`` if this destination
            is not on our federation whitelist
        """
        logger.debug(
            "send_data dest=%s, txid=%s",
            transaction.destination,
            transaction.transaction_id,
        )

        if transaction.destination == self.server_name:
            raise RuntimeError("Transport layer cannot send to itself!")

        # FIXME: This is only used by the tests. The actual json sent is
        # generated by the json_data_callback.
        json_data = transaction.get_dict()

        path = _create_v1_path("/send/%s", transaction.transaction_id)

        response = await self.client.put_json(
            transaction.destination,
            path=path,
            data=json_data,
            json_data_callback=json_data_callback,
            long_retries=True,
            backoff_on_404=True,  # If we get a 404 the other side has gone
            try_trailing_slash_on_400=True,
        )

        return response

    @log_function
    async def make_query(
        self, destination, query_type, args, retry_on_dns_fail, ignore_backoff=False
    ):
        path = _create_v1_path("/query/%s", query_type)

        content = await self.client.get_json(
            destination=destination,
            path=path,
            args=args,
            retry_on_dns_fail=retry_on_dns_fail,
            timeout=10000,
            ignore_backoff=ignore_backoff,
        )

        return content

    @log_function
    async def make_membership_event(
        self, destination, room_id, user_id, membership, params
    ):
        """Asks a remote server to build and sign us a membership event

        Note that this does not append any events to any graphs.

        Args:
            destination (str): address of remote homeserver
            room_id (str): room to join/leave
            user_id (str): user to be joined/left
            membership (str): one of join/leave
            params (dict[str, str|Iterable[str]]): Query parameters to include in the
                request.

        Returns:
            Succeeds when we get a 2xx HTTP response. The result
            will be the decoded JSON body (ie, the new event).

            Fails with ``HTTPRequestException`` if we get an HTTP response
            code >= 300.

            Fails with ``NotRetryingDestination`` if we are not yet ready
            to retry this server.

            Fails with ``FederationDeniedError`` if the remote destination
            is not in our federation whitelist
        """
        valid_memberships = {Membership.JOIN, Membership.LEAVE, Membership.KNOCK}
        if membership not in valid_memberships:
            raise RuntimeError(
                "make_membership_event called with membership='%s', must be one of %s"
                % (membership, ",".join(valid_memberships))
            )

        # Knock currently uses an unstable prefix
        if membership == Membership.KNOCK:
            # Create a path in the form of /unstable/xyz.amorgan.knock/make_knock/...
            path = _create_path(
                FEDERATION_UNSTABLE_PREFIX + "/xyz.amorgan.knock",
                "/make_knock/%s/%s",
                room_id,
                user_id,
            )
        else:
            path = _create_v1_path("/make_%s/%s/%s", membership, room_id, user_id)

        ignore_backoff = False
        retry_on_dns_fail = False

        if membership == Membership.LEAVE:
            # we particularly want to do our best to send leave events. The
            # problem is that if it fails, we won't retry it later, so if the
            # remote server was just having a momentary blip, the room will be
            # out of sync.
            ignore_backoff = True
            retry_on_dns_fail = True

        content = await self.client.get_json(
            destination=destination,
            path=path,
            args=params,
            retry_on_dns_fail=retry_on_dns_fail,
            timeout=20000,
            ignore_backoff=ignore_backoff,
        )

        return content

    @log_function
    async def send_join_v1(self, destination, room_id, event_id, content):
        path = _create_v1_path("/send_join/%s/%s", room_id, event_id)

        response = await self.client.put_json(
            destination=destination, path=path, data=content
        )

        return response

    @log_function
    async def send_join_v2(self, destination, room_id, event_id, content):
        path = _create_v2_path("/send_join/%s/%s", room_id, event_id)

        response = await self.client.put_json(
            destination=destination, path=path, data=content
        )

        return response

    @log_function
    async def send_leave_v1(self, destination, room_id, event_id, content):
        path = _create_v1_path("/send_leave/%s/%s", room_id, event_id)

        response = await self.client.put_json(
            destination=destination,
            path=path,
            data=content,
            # we want to do our best to send this through. The problem is
            # that if it fails, we won't retry it later, so if the remote
            # server was just having a momentary blip, the room will be out of
            # sync.
            ignore_backoff=True,
        )

        return response

    @log_function
    async def send_leave_v2(self, destination, room_id, event_id, content):
        path = _create_v2_path("/send_leave/%s/%s", room_id, event_id)

        response = await self.client.put_json(
            destination=destination,
            path=path,
            data=content,
            # we want to do our best to send this through. The problem is
            # that if it fails, we won't retry it later, so if the remote
            # server was just having a momentary blip, the room will be out of
            # sync.
            ignore_backoff=True,
        )

        return response

    @log_function
    async def send_knock_v2(
        self,
        destination: str,
        room_id: str,
        event_id: str,
        content: JsonDict,
    ) -> JsonDict:
        """
        Sends a signed knock membership event to a remote server. This is the second
        step for knocking after make_knock.

        Args:
            destination: The remote homeserver.
            room_id: The ID of the room to knock on.
            event_id: The ID of the knock membership event that we're sending.
            content: The knock membership event that we're sending. Note that this is not the
                `content` field of the membership event, but the entire signed membership event
                itself represented as a JSON dict.

        Returns:
            The remote homeserver can optionally return some state from the room. The response
            dictionary is in the form:

            {"knock_state_events": [<state event dict>, ...]}

            The list of state events may be empty.
        """
        path = _create_path(
            FEDERATION_UNSTABLE_PREFIX + "/xyz.amorgan.knock",
            "/send_knock/%s/%s",
            room_id,
            event_id,
        )

        return await self.client.put_json(
            destination=destination, path=path, data=content
        )

    @log_function
    async def send_invite_v1(self, destination, room_id, event_id, content):
        path = _create_v1_path("/invite/%s/%s", room_id, event_id)

        response = await self.client.put_json(
            destination=destination, path=path, data=content, ignore_backoff=True
        )

        return response

    @log_function
    async def send_invite_v2(self, destination, room_id, event_id, content):
        path = _create_v2_path("/invite/%s/%s", room_id, event_id)

        response = await self.client.put_json(
            destination=destination, path=path, data=content, ignore_backoff=True
        )

        return response

    @log_function
    async def get_public_rooms(
        self,
        remote_server: str,
        limit: Optional[int] = None,
        since_token: Optional[str] = None,
        search_filter: Optional[Dict] = None,
        include_all_networks: bool = False,
        third_party_instance_id: Optional[str] = None,
    ):
        """Get the list of public rooms from a remote homeserver

        See synapse.federation.federation_client.FederationClient.get_public_rooms for
        more information.
        """
        if search_filter:
            # this uses MSC2197 (Search Filtering over Federation)
            path = _create_v1_path("/publicRooms")

            data = {
                "include_all_networks": "true" if include_all_networks else "false"
            }  # type: Dict[str, Any]
            if third_party_instance_id:
                data["third_party_instance_id"] = third_party_instance_id
            if limit:
                data["limit"] = str(limit)
            if since_token:
                data["since"] = since_token

            data["filter"] = search_filter

            try:
                response = await self.client.post_json(
                    destination=remote_server, path=path, data=data, ignore_backoff=True
                )
            except HttpResponseException as e:
                if e.code == 403:
                    raise SynapseError(
                        403,
                        "You are not allowed to view the public rooms list of %s"
                        % (remote_server,),
                        errcode=Codes.FORBIDDEN,
                    )
                raise
        else:
            path = _create_v1_path("/publicRooms")

            args = {
                "include_all_networks": "true" if include_all_networks else "false"
            }  # type: Dict[str, Any]
            if third_party_instance_id:
                args["third_party_instance_id"] = (third_party_instance_id,)
            if limit:
                args["limit"] = [str(limit)]
            if since_token:
                args["since"] = [since_token]

            try:
                response = await self.client.get_json(
                    destination=remote_server, path=path, args=args, ignore_backoff=True
                )
            except HttpResponseException as e:
                if e.code == 403:
                    raise SynapseError(
                        403,
                        "You are not allowed to view the public rooms list of %s"
                        % (remote_server,),
                        errcode=Codes.FORBIDDEN,
                    )
                raise

        return response

    @log_function
    async def exchange_third_party_invite(self, destination, room_id, event_dict):
        path = _create_v1_path("/exchange_third_party_invite/%s", room_id)

        response = await self.client.put_json(
            destination=destination, path=path, data=event_dict
        )

        return response

    @log_function
    async def get_event_auth(self, destination, room_id, event_id):
        path = _create_v1_path("/event_auth/%s/%s", room_id, event_id)

        content = await self.client.get_json(destination=destination, path=path)

        return content

    @log_function
    async def query_client_keys(self, destination, query_content, timeout):
        """Query the device keys for a list of user ids hosted on a remote
        server.

        Request:
            {
              "device_keys": {
                "<user_id>": ["<device_id>"]
              }
            }

        Response:
            {
              "device_keys": {
                "<user_id>": {
                  "<device_id>": {...}
                }
              },
              "master_key": {
                "<user_id>": {...}
                }
              },
              "self_signing_key": {
                "<user_id>": {...}
              }
            }

        Args:
            destination(str): The server to query.
            query_content(dict): The user ids to query.
        Returns:
            A dict containing device and cross-signing keys.
        """
        path = _create_v1_path("/user/keys/query")

        content = await self.client.post_json(
            destination=destination, path=path, data=query_content, timeout=timeout
        )
        return content

    @log_function
    async def query_user_devices(self, destination, user_id, timeout):
        """Query the devices for a user id hosted on a remote server.

        Response:
            {
              "stream_id": "...",
              "devices": [ { ... } ],
              "master_key": {
                "user_id": "<user_id>",
                "usage": [...],
                "keys": {...},
                "signatures": {
                  "<user_id>": {...}
                }
              },
              "self_signing_key": {
                "user_id": "<user_id>",
                "usage": [...],
                "keys": {...},
                "signatures": {
                  "<user_id>": {...}
                }
              }
            }

        Args:
            destination(str): The server to query.
            query_content(dict): The user ids to query.
        Returns:
            A dict containing device and cross-signing keys.
        """
        path = _create_v1_path("/user/devices/%s", user_id)

        content = await self.client.get_json(
            destination=destination, path=path, timeout=timeout
        )
        return content

    @log_function
    async def claim_client_keys(self, destination, query_content, timeout):
        """Claim one-time keys for a list of devices hosted on a remote server.

        Request:
            {
              "one_time_keys": {
                "<user_id>": {
                  "<device_id>": "<algorithm>"
                }
              }
            }

        Response:
            {
              "device_keys": {
                "<user_id>": {
                  "<device_id>": {
                    "<algorithm>:<key_id>": "<key_base64>"
                  }
                }
              }
            }

        Args:
            destination(str): The server to query.
            query_content(dict): The user ids to query.
        Returns:
            A dict containing the one-time keys.
        """

        path = _create_v1_path("/user/keys/claim")

        content = await self.client.post_json(
            destination=destination, path=path, data=query_content, timeout=timeout
        )
        return content

    @log_function
    async def get_missing_events(
        self,
        destination,
        room_id,
        earliest_events,
        latest_events,
        limit,
        min_depth,
        timeout,
    ):
        path = _create_v1_path("/get_missing_events/%s", room_id)

        content = await self.client.post_json(
            destination=destination,
            path=path,
            data={
                "limit": int(limit),
                "min_depth": int(min_depth),
                "earliest_events": earliest_events,
                "latest_events": latest_events,
            },
            timeout=timeout,
        )

        return content

    @log_function
    def get_group_profile(self, destination, group_id, requester_user_id):
        """Get a group profile"""
        path = _create_v1_path("/groups/%s/profile", group_id)

        return self.client.get_json(
            destination=destination,
            path=path,
            args={"requester_user_id": requester_user_id},
            ignore_backoff=True,
        )

    @log_function
    def update_group_profile(self, destination, group_id, requester_user_id, content):
        """Update a remote group profile

        Args:
            destination (str)
            group_id (str)
            requester_user_id (str)
            content (dict): The new profile of the group
        """
        path = _create_v1_path("/groups/%s/profile", group_id)

        return self.client.post_json(
            destination=destination,
            path=path,
            args={"requester_user_id": requester_user_id},
            data=content,
            ignore_backoff=True,
        )

    @log_function
    def get_group_summary(self, destination, group_id, requester_user_id):
        """Get a group summary"""
        path = _create_v1_path("/groups/%s/summary", group_id)

        return self.client.get_json(
            destination=destination,
            path=path,
            args={"requester_user_id": requester_user_id},
            ignore_backoff=True,
        )

    @log_function
    def get_rooms_in_group(self, destination, group_id, requester_user_id):
        """Get all rooms in a group"""
        path = _create_v1_path("/groups/%s/rooms", group_id)

        return self.client.get_json(
            destination=destination,
            path=path,
            args={"requester_user_id": requester_user_id},
            ignore_backoff=True,
        )

    def add_room_to_group(
        self, destination, group_id, requester_user_id, room_id, content
    ):
        """Add a room to a group"""
        path = _create_v1_path("/groups/%s/room/%s", group_id, room_id)

        return self.client.post_json(
            destination=destination,
            path=path,
            args={"requester_user_id": requester_user_id},
            data=content,
            ignore_backoff=True,
        )

    def update_room_in_group(
        self, destination, group_id, requester_user_id, room_id, config_key, content
    ):
        """Update room in group"""
        path = _create_v1_path(
            "/groups/%s/room/%s/config/%s", group_id, room_id, config_key
        )

        return self.client.post_json(
            destination=destination,
            path=path,
            args={"requester_user_id": requester_user_id},
            data=content,
            ignore_backoff=True,
        )

    def remove_room_from_group(self, destination, group_id, requester_user_id, room_id):
        """Remove a room from a group"""
        path = _create_v1_path("/groups/%s/room/%s", group_id, room_id)

        return self.client.delete_json(
            destination=destination,
            path=path,
            args={"requester_user_id": requester_user_id},
            ignore_backoff=True,
        )

    @log_function
    def get_users_in_group(self, destination, group_id, requester_user_id):
        """Get users in a group"""
        path = _create_v1_path("/groups/%s/users", group_id)

        return self.client.get_json(
            destination=destination,
            path=path,
            args={"requester_user_id": requester_user_id},
            ignore_backoff=True,
        )

    @log_function
    def get_invited_users_in_group(self, destination, group_id, requester_user_id):
        """Get users that have been invited to a group"""
        path = _create_v1_path("/groups/%s/invited_users", group_id)

        return self.client.get_json(
            destination=destination,
            path=path,
            args={"requester_user_id": requester_user_id},
            ignore_backoff=True,
        )

    @log_function
    def accept_group_invite(self, destination, group_id, user_id, content):
        """Accept a group invite"""
        path = _create_v1_path("/groups/%s/users/%s/accept_invite", group_id, user_id)

        return self.client.post_json(
            destination=destination, path=path, data=content, ignore_backoff=True
        )

    @log_function
    def join_group(self, destination, group_id, user_id, content):
        """Attempts to join a group"""
        path = _create_v1_path("/groups/%s/users/%s/join", group_id, user_id)

        return self.client.post_json(
            destination=destination, path=path, data=content, ignore_backoff=True
        )

    @log_function
    def invite_to_group(
        self, destination, group_id, user_id, requester_user_id, content
    ):
        """Invite a user to a group"""
        path = _create_v1_path("/groups/%s/users/%s/invite", group_id, user_id)

        return self.client.post_json(
            destination=destination,
            path=path,
            args={"requester_user_id": requester_user_id},
            data=content,
            ignore_backoff=True,
        )

    @log_function
    def invite_to_group_notification(self, destination, group_id, user_id, content):
        """Sent by group server to inform a user's server that they have been
        invited.
        """

        path = _create_v1_path("/groups/local/%s/users/%s/invite", group_id, user_id)

        return self.client.post_json(
            destination=destination, path=path, data=content, ignore_backoff=True
        )

    @log_function
    def remove_user_from_group(
        self, destination, group_id, requester_user_id, user_id, content
    ):
        """Remove a user from a group"""
        path = _create_v1_path("/groups/%s/users/%s/remove", group_id, user_id)

        return self.client.post_json(
            destination=destination,
            path=path,
            args={"requester_user_id": requester_user_id},
            data=content,
            ignore_backoff=True,
        )

    @log_function
    def remove_user_from_group_notification(
        self, destination, group_id, user_id, content
    ):
        """Sent by group server to inform a user's server that they have been
        kicked from the group.
        """

        path = _create_v1_path("/groups/local/%s/users/%s/remove", group_id, user_id)

        return self.client.post_json(
            destination=destination, path=path, data=content, ignore_backoff=True
        )

    @log_function
    def renew_group_attestation(self, destination, group_id, user_id, content):
        """Sent by either a group server or a user's server to periodically update
        the attestations
        """

        path = _create_v1_path("/groups/%s/renew_attestation/%s", group_id, user_id)

        return self.client.post_json(
            destination=destination, path=path, data=content, ignore_backoff=True
        )

    @log_function
    def update_group_summary_room(
        self, destination, group_id, user_id, room_id, category_id, content
    ):
        """Update a room entry in a group summary"""
        if category_id:
            path = _create_v1_path(
                "/groups/%s/summary/categories/%s/rooms/%s",
                group_id,
                category_id,
                room_id,
            )
        else:
            path = _create_v1_path("/groups/%s/summary/rooms/%s", group_id, room_id)

        return self.client.post_json(
            destination=destination,
            path=path,
            args={"requester_user_id": user_id},
            data=content,
            ignore_backoff=True,
        )

    @log_function
    def delete_group_summary_room(
        self, destination, group_id, user_id, room_id, category_id
    ):
        """Delete a room entry in a group summary"""
        if category_id:
            path = _create_v1_path(
                "/groups/%s/summary/categories/%s/rooms/%s",
                group_id,
                category_id,
                room_id,
            )
        else:
            path = _create_v1_path("/groups/%s/summary/rooms/%s", group_id, room_id)

        return self.client.delete_json(
            destination=destination,
            path=path,
            args={"requester_user_id": user_id},
            ignore_backoff=True,
        )

    @log_function
    def get_group_categories(self, destination, group_id, requester_user_id):
        """Get all categories in a group"""
        path = _create_v1_path("/groups/%s/categories", group_id)

        return self.client.get_json(
            destination=destination,
            path=path,
            args={"requester_user_id": requester_user_id},
            ignore_backoff=True,
        )

    @log_function
    def get_group_category(self, destination, group_id, requester_user_id, category_id):
        """Get category info in a group"""
        path = _create_v1_path("/groups/%s/categories/%s", group_id, category_id)

        return self.client.get_json(
            destination=destination,
            path=path,
            args={"requester_user_id": requester_user_id},
            ignore_backoff=True,
        )

    @log_function
    def update_group_category(
        self, destination, group_id, requester_user_id, category_id, content
    ):
        """Update a category in a group"""
        path = _create_v1_path("/groups/%s/categories/%s", group_id, category_id)

        return self.client.post_json(
            destination=destination,
            path=path,
            args={"requester_user_id": requester_user_id},
            data=content,
            ignore_backoff=True,
        )

    @log_function
    def delete_group_category(
        self, destination, group_id, requester_user_id, category_id
    ):
        """Delete a category in a group"""
        path = _create_v1_path("/groups/%s/categories/%s", group_id, category_id)

        return self.client.delete_json(
            destination=destination,
            path=path,
            args={"requester_user_id": requester_user_id},
            ignore_backoff=True,
        )

    @log_function
    def get_group_roles(self, destination, group_id, requester_user_id):
        """Get all roles in a group"""
        path = _create_v1_path("/groups/%s/roles", group_id)

        return self.client.get_json(
            destination=destination,
            path=path,
            args={"requester_user_id": requester_user_id},
            ignore_backoff=True,
        )

    @log_function
    def get_group_role(self, destination, group_id, requester_user_id, role_id):
        """Get a roles info"""
        path = _create_v1_path("/groups/%s/roles/%s", group_id, role_id)

        return self.client.get_json(
            destination=destination,
            path=path,
            args={"requester_user_id": requester_user_id},
            ignore_backoff=True,
        )

    @log_function
    def update_group_role(
        self, destination, group_id, requester_user_id, role_id, content
    ):
        """Update a role in a group"""
        path = _create_v1_path("/groups/%s/roles/%s", group_id, role_id)

        return self.client.post_json(
            destination=destination,
            path=path,
            args={"requester_user_id": requester_user_id},
            data=content,
            ignore_backoff=True,
        )

    @log_function
    def delete_group_role(self, destination, group_id, requester_user_id, role_id):
        """Delete a role in a group"""
        path = _create_v1_path("/groups/%s/roles/%s", group_id, role_id)

        return self.client.delete_json(
            destination=destination,
            path=path,
            args={"requester_user_id": requester_user_id},
            ignore_backoff=True,
        )

    @log_function
    def update_group_summary_user(
        self, destination, group_id, requester_user_id, user_id, role_id, content
    ):
        """Update a users entry in a group"""
        if role_id:
            path = _create_v1_path(
                "/groups/%s/summary/roles/%s/users/%s", group_id, role_id, user_id
            )
        else:
            path = _create_v1_path("/groups/%s/summary/users/%s", group_id, user_id)

        return self.client.post_json(
            destination=destination,
            path=path,
            args={"requester_user_id": requester_user_id},
            data=content,
            ignore_backoff=True,
        )

    @log_function
    def set_group_join_policy(self, destination, group_id, requester_user_id, content):
        """Sets the join policy for a group"""
        path = _create_v1_path("/groups/%s/settings/m.join_policy", group_id)

        return self.client.put_json(
            destination=destination,
            path=path,
            args={"requester_user_id": requester_user_id},
            data=content,
            ignore_backoff=True,
        )

    @log_function
    def delete_group_summary_user(
        self, destination, group_id, requester_user_id, user_id, role_id
    ):
        """Delete a users entry in a group"""
        if role_id:
            path = _create_v1_path(
                "/groups/%s/summary/roles/%s/users/%s", group_id, role_id, user_id
            )
        else:
            path = _create_v1_path("/groups/%s/summary/users/%s", group_id, user_id)

        return self.client.delete_json(
            destination=destination,
            path=path,
            args={"requester_user_id": requester_user_id},
            ignore_backoff=True,
        )

    def bulk_get_publicised_groups(self, destination, user_ids):
        """Get the groups a list of users are publicising"""

        path = _create_v1_path("/get_groups_publicised")

        content = {"user_ids": user_ids}

        return self.client.post_json(
            destination=destination, path=path, data=content, ignore_backoff=True
        )

    def get_room_complexity(self, destination, room_id):
        """
        Args:
            destination (str): The remote server
            room_id (str): The room ID to ask about.
        """
        path = _create_path(FEDERATION_UNSTABLE_PREFIX, "/rooms/%s/complexity", room_id)

        return self.client.get_json(destination=destination, path=path)

<<<<<<< HEAD
    def get_info_of_users(self, destination: str, user_ids: List[str]):
        """
        Args:
            destination: The remote server
            user_ids: A list of user IDs to query info about

        Returns:
            Deferred[List]: A dictionary of User ID to information about that user.
        """
        path = _create_path(FEDERATION_UNSTABLE_PREFIX, "/users/info")
        data = {"user_ids": user_ids}

        return self.client.post_json(destination=destination, path=path, data=data)
=======
    async def get_space_summary(
        self,
        destination: str,
        room_id: str,
        suggested_only: bool,
        max_rooms_per_space: Optional[int],
        exclude_rooms: List[str],
    ) -> JsonDict:
        """
        Args:
            destination: The remote server
            room_id: The room ID to ask about.
            suggested_only: if True, only suggested rooms will be returned
            max_rooms_per_space: an optional limit to the number of children to be
               returned per space
            exclude_rooms: a list of any rooms we can skip
        """
        path = _create_path(
            FEDERATION_UNSTABLE_PREFIX, "/org.matrix.msc2946/spaces/%s", room_id
        )

        params = {
            "suggested_only": suggested_only,
            "exclude_rooms": exclude_rooms,
        }
        if max_rooms_per_space is not None:
            params["max_rooms_per_space"] = max_rooms_per_space

        return await self.client.post_json(
            destination=destination, path=path, data=params
        )
>>>>>>> c73cc2c2


def _create_path(federation_prefix, path, *args):
    """
    Ensures that all args are url encoded.
    """
    return federation_prefix + path % tuple(urllib.parse.quote(arg, "") for arg in args)


def _create_v1_path(path, *args):
    """Creates a path against V1 federation API from the path template and
    args. Ensures that all args are url encoded.

    Example:

        _create_v1_path("/event/%s", event_id)

    Args:
        path (str): String template for the path
        args: ([str]): Args to insert into path. Each arg will be url encoded

    Returns:
        str
    """
    return _create_path(FEDERATION_V1_PREFIX, path, *args)


def _create_v2_path(path, *args):
    """Creates a path against V2 federation API from the path template and
    args. Ensures that all args are url encoded.

    Example:

        _create_v2_path("/event/%s", event_id)

    Args:
        path (str): String template for the path
        args: ([str]): Args to insert into path. Each arg will be url encoded

    Returns:
        str
    """
    return _create_path(FEDERATION_V2_PREFIX, path, *args)<|MERGE_RESOLUTION|>--- conflicted
+++ resolved
@@ -1031,21 +1031,6 @@
 
         return self.client.get_json(destination=destination, path=path)
 
-<<<<<<< HEAD
-    def get_info_of_users(self, destination: str, user_ids: List[str]):
-        """
-        Args:
-            destination: The remote server
-            user_ids: A list of user IDs to query info about
-
-        Returns:
-            Deferred[List]: A dictionary of User ID to information about that user.
-        """
-        path = _create_path(FEDERATION_UNSTABLE_PREFIX, "/users/info")
-        data = {"user_ids": user_ids}
-
-        return self.client.post_json(destination=destination, path=path, data=data)
-=======
     async def get_space_summary(
         self,
         destination: str,
@@ -1077,7 +1062,20 @@
         return await self.client.post_json(
             destination=destination, path=path, data=params
         )
->>>>>>> c73cc2c2
+
+    def get_info_of_users(self, destination: str, user_ids: List[str]):
+        """
+        Args:
+            destination: The remote server
+            user_ids: A list of user IDs to query info about
+
+        Returns:
+            Deferred[List]: A dictionary of User ID to information about that user.
+        """
+        path = _create_path(FEDERATION_UNSTABLE_PREFIX, "/users/info")
+        data = {"user_ids": user_ids}
+
+        return self.client.post_json(destination=destination, path=path, data=data)
 
 
 def _create_path(federation_prefix, path, *args):
