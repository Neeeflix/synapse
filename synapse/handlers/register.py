# -*- coding: utf-8 -*-
# Copyright 2014 - 2016 OpenMarket Ltd
#
# Licensed under the Apache License, Version 2.0 (the "License");
# you may not use this file except in compliance with the License.
# You may obtain a copy of the License at
#
#     http://www.apache.org/licenses/LICENSE-2.0
#
# Unless required by applicable law or agreed to in writing, software
# distributed under the License is distributed on an "AS IS" BASIS,
# WITHOUT WARRANTIES OR CONDITIONS OF ANY KIND, either express or implied.
# See the License for the specific language governing permissions and
# limitations under the License.

"""Contains functions for registering clients."""
import logging

from twisted.internet import defer

from synapse import types
from synapse.api.constants import MAX_USERID_LENGTH, LoginType
from synapse.api.errors import (
    AuthError,
    Codes,
    ConsentNotGivenError,
    LimitExceededError,
    RegistrationError,
    SynapseError,
)
from synapse.config.server import is_threepid_reserved
from synapse.http.servlet import assert_params_in_dict
from synapse.replication.http.login import RegisterDeviceReplicationServlet
from synapse.replication.http.register import (
    ReplicationPostRegisterActionsServlet,
    ReplicationRegisterServlet,
)
from synapse.types import RoomAlias, RoomID, UserID, create_requester
from synapse.util.async_helpers import Linearizer

from ._base import BaseHandler

logger = logging.getLogger(__name__)


class RegistrationHandler(BaseHandler):
    def __init__(self, hs):
        """

        Args:
            hs (synapse.server.HomeServer):
        """
        super(RegistrationHandler, self).__init__(hs)
        self.hs = hs
        self.auth = hs.get_auth()
        self._auth_handler = hs.get_auth_handler()
        self.profile_handler = hs.get_profile_handler()
        self.user_directory_handler = hs.get_user_directory_handler()
        self.http_client = hs.get_simple_http_client()
        self.identity_handler = self.hs.get_handlers().identity_handler
        self.ratelimiter = hs.get_registration_ratelimiter()

        self._next_generated_user_id = None

        self.macaroon_gen = hs.get_macaroon_generator()

        self._generate_user_id_linearizer = Linearizer(
            name="_generate_user_id_linearizer"
        )
        self._server_notices_mxid = hs.config.server_notices_mxid

        self._show_in_user_directory = self.hs.config.show_users_in_user_directory

        if hs.config.worker_app:
            self._register_client = ReplicationRegisterServlet.make_client(hs)
            self._register_device_client = RegisterDeviceReplicationServlet.make_client(
                hs
            )
            self._post_registration_client = ReplicationPostRegisterActionsServlet.make_client(
                hs
            )
        else:
            self.device_handler = hs.get_device_handler()
            self.pusher_pool = hs.get_pusherpool()

        self.session_lifetime = hs.config.session_lifetime

    @defer.inlineCallbacks
    def check_username(self, localpart, guest_access_token=None, assigned_user_id=None):
        if types.contains_invalid_mxid_characters(localpart):
            raise SynapseError(
                400,
                "User ID can only contain characters a-z, 0-9, or '=_-./'",
                Codes.INVALID_USERNAME,
            )

        if not localpart:
            raise SynapseError(400, "User ID cannot be empty", Codes.INVALID_USERNAME)

        if localpart[0] == "_":
            raise SynapseError(
                400, "User ID may not begin with _", Codes.INVALID_USERNAME
            )

        user = UserID(localpart, self.hs.hostname)
        user_id = user.to_string()

        if assigned_user_id:
            if user_id == assigned_user_id:
                return
            else:
                raise SynapseError(
                    400,
                    "A different user ID has already been registered for this session",
                )

        self.check_user_id_not_appservice_exclusive(user_id)

        if len(user_id) > MAX_USERID_LENGTH:
            raise SynapseError(
                400,
                "User ID may not be longer than %s characters" % (MAX_USERID_LENGTH,),
                Codes.INVALID_USERNAME,
            )

        users = yield self.store.get_users_by_id_case_insensitive(user_id)
        if users:
            if not guest_access_token:
                raise SynapseError(
                    400, "User ID already taken.", errcode=Codes.USER_IN_USE
                )
            user_data = yield self.auth.get_user_by_access_token(guest_access_token)
            if not user_data["is_guest"] or user_data["user"].localpart != localpart:
                raise AuthError(
                    403,
                    "Cannot register taken user ID without valid guest "
                    "credentials for that user.",
                    errcode=Codes.FORBIDDEN,
                )

    @defer.inlineCallbacks
    def register_user(
        self,
        localpart=None,
        password=None,
        guest_access_token=None,
        make_guest=False,
        admin=False,
        threepid=None,
        user_type=None,
        default_display_name=None,
        address=None,
        bind_emails=[],
    ):
        """Registers a new client on the server.

        Args:
            localpart : The local part of the user ID to register. If None,
              one will be generated.
            password (unicode) : The password to assign to this user so they can
              login again. This can be None which means they cannot login again
              via a password (e.g. the user is an application service user).
            user_type (str|None): type of user. One of the values from
              api.constants.UserTypes, or None for a normal user.
            default_display_name (unicode|None): if set, the new user's displayname
              will be set to this. Defaults to 'localpart'.
            address (str|None): the IP address used to perform the registration.
            bind_emails (List[str]): list of emails to bind to this account.
        Returns:
            Deferred[str]: user_id
        Raises:
            RegistrationError if there was a problem registering.
        """

        yield self.auth.check_auth_blocking(threepid=threepid)
        password_hash = None
        if password:
            password_hash = yield self._auth_handler.hash(password)

        if localpart:
            yield self.check_username(localpart, guest_access_token=guest_access_token)

            was_guest = guest_access_token is not None

            if not was_guest:
                try:
                    int(localpart)
                    raise RegistrationError(
                        400, "Numeric user IDs are reserved for guest users."
                    )
                except ValueError:
                    pass

            user = UserID(localpart, self.hs.hostname)
            user_id = user.to_string()

            if was_guest:
                # If the user was a guest then they already have a profile
                default_display_name = None

            elif default_display_name is None:
                default_display_name = localpart

            yield self.register_with_store(
                user_id=user_id,
                password_hash=password_hash,
                was_guest=was_guest,
                make_guest=make_guest,
                create_profile_with_displayname=default_display_name,
                admin=admin,
                user_type=user_type,
                address=address,
            )

            if default_display_name:
                yield self.profile_handler.set_displayname(
                    user, None, default_display_name, by_admin=True
                )

            if self.hs.config.user_directory_search_all_users:
                profile = yield self.store.get_profileinfo(localpart)
                yield self.user_directory_handler.handle_local_profile_change(
                    user_id, profile
                )

        else:
            # autogen a sequential user ID
            user = None
            while not user:
                localpart = yield self._generate_user_id()
                user = UserID(localpart, self.hs.hostname)
                user_id = user.to_string()
                yield self.check_user_id_not_appservice_exclusive(user_id)
                if default_display_name is None:
                    default_display_name = localpart
                try:
                    yield self.register_with_store(
                        user_id=user_id,
                        password_hash=password_hash,
                        make_guest=make_guest,
                        create_profile_with_displayname=default_display_name,
                        address=address,
                    )

                    yield self.profile_handler.set_displayname(
                        user, None, default_display_name, by_admin=True
                    )

                except SynapseError:
                    # if user id is taken, just generate another
                    user = None
                    user_id = None

        if not self.hs.config.user_consent_at_registration:
            yield self._auto_join_rooms(user_id)
        else:
            logger.info(
                "Skipping auto-join for %s because consent is required at registration",
                user_id,
            )

        # Bind any specified emails to this account
        current_time = self.hs.get_clock().time_msec()
        for email in bind_emails:
            # generate threepid dict
            threepid_dict = {
                "medium": "email",
                "address": email,
                "validated_at": current_time,
            }

            # Bind email to new account
            yield self._register_email_threepid(user_id, threepid_dict, None, False)

        # Prevent the new user from showing up in the user directory if the server
        # mandates it.
        if not self._show_in_user_directory:
            yield self.store.add_account_data_for_user(
                user_id, "im.vector.hide_profile", {"hide_profile": True}
            )
            yield self.profile_handler.set_active(user, False, True)

        return user_id

    @defer.inlineCallbacks
    def _auto_join_rooms(self, user_id):
        """Automatically joins users to auto join rooms - creating the room in the first place
        if the user is the first to be created.

        Args:
            user_id(str): The user to join
        """
        # auto-join the user to any rooms we're supposed to dump them into
        fake_requester = create_requester(user_id)

        # try to create the room if we're the first real user on the server. Note
        # that an auto-generated support or bot user is not a real user and will never be
        # the user to create the room
        should_auto_create_rooms = False
        is_real_user = yield self.store.is_real_user(user_id)
        if self.hs.config.autocreate_auto_join_rooms and is_real_user:
            count = yield self.store.count_real_users()
            should_auto_create_rooms = count == 1
        for r in self.hs.config.auto_join_rooms:
            logger.info("Auto-joining %s to %s", user_id, r)
            try:
                if should_auto_create_rooms:
                    room_alias = RoomAlias.from_string(r)
                    if self.hs.hostname != room_alias.domain:
                        logger.warning(
                            "Cannot create room alias %s, "
                            "it does not match server domain",
                            r,
                        )
                    else:
                        # create room expects the localpart of the room alias
                        room_alias_localpart = room_alias.localpart

                        # getting the RoomCreationHandler during init gives a dependency
                        # loop
                        yield self.hs.get_room_creation_handler().create_room(
                            fake_requester,
                            config={
                                "preset": "public_chat",
                                "room_alias_name": room_alias_localpart,
                            },
                            ratelimit=False,
                        )
                else:
                    yield self._join_user_to_room(fake_requester, r)
            except ConsentNotGivenError as e:
                # Technically not necessary to pull out this error though
                # moving away from bare excepts is a good thing to do.
                logger.error("Failed to join new user to %r: %r", r, e)
            except Exception as e:
                logger.error("Failed to join new user to %r: %r", r, e)

    @defer.inlineCallbacks
    def post_consent_actions(self, user_id):
        """A series of registration actions that can only be carried out once consent
        has been granted

        Args:
            user_id (str): The user to join
        """
        yield self._auto_join_rooms(user_id)

    @defer.inlineCallbacks
    def appservice_register(self, user_localpart, as_token, password, display_name):
        # FIXME: this should be factored out and merged with normal register()

        user = UserID(user_localpart, self.hs.hostname)
        user_id = user.to_string()
        service = self.store.get_app_service_by_token(as_token)
        if not service:
            raise AuthError(403, "Invalid application service token.")
        if not service.is_interested_in_user(user_id):
            raise SynapseError(
                400,
                "Invalid user localpart for this application service.",
                errcode=Codes.EXCLUSIVE,
            )

        service_id = service.id if service.is_exclusive_user(user_id) else None

        yield self.check_user_id_not_appservice_exclusive(
            user_id, allowed_appservice=service
        )

        password_hash = ""
        if password:
            password_hash = yield self.auth_handler().hash(password)

        display_name = display_name or user.localpart

        yield self.register_with_store(
            user_id=user_id,
            password_hash=password_hash,
            appservice_id=service_id,
            create_profile_with_displayname=display_name,
        )

        yield self.profile_handler.set_displayname(
            user, None, display_name, by_admin=True
        )

        if self.hs.config.user_directory_search_all_users:
            profile = yield self.store.get_profileinfo(user_localpart)
            yield self.user_directory_handler.handle_local_profile_change(
                user_id, profile
            )

        return user_id

    def check_user_id_not_appservice_exclusive(self, user_id, allowed_appservice=None):
        # don't allow people to register the server notices mxid
        if self._server_notices_mxid is not None:
            if user_id == self._server_notices_mxid:
                raise SynapseError(
                    400, "This user ID is reserved.", errcode=Codes.EXCLUSIVE
                )

        # valid user IDs must not clash with any user ID namespaces claimed by
        # application services.
        services = self.store.get_app_services()
        interested_services = [
            s
            for s in services
            if s.is_interested_in_user(user_id) and s != allowed_appservice
        ]
        for service in interested_services:
            if service.is_exclusive_user(user_id):
                raise SynapseError(
                    400,
                    "This user ID is reserved by an application service.",
                    errcode=Codes.EXCLUSIVE,
                )

    @defer.inlineCallbacks
<<<<<<< HEAD
    def shadow_register(self, localpart, display_name, auth_result, params):
        """Invokes the current registration on another server, using
        shared secret registration, passing in any auth_results from
        other registration UI auth flows (e.g. validated 3pids)
        Useful for setting up shadow/backup accounts on a parallel deployment.
        """

        # TODO: retries
        shadow_hs_url = self.hs.config.shadow_server.get("hs_url")
        as_token = self.hs.config.shadow_server.get("as_token")

        yield self.http_client.post_json_get_json(
            "%s/_matrix/client/r0/register?access_token=%s" % (shadow_hs_url, as_token),
            {
                # XXX: auth_result is an unspecified extension for shadow registration
                "auth_result": auth_result,
                # XXX: another unspecified extension for shadow registration to ensure
                # that the displayname is correctly set by the masters erver
                "display_name": display_name,
                "username": localpart,
                "password": params.get("password"),
                "bind_email": params.get("bind_email"),
                "bind_msisdn": params.get("bind_msisdn"),
                "device_id": params.get("device_id"),
                "initial_device_display_name": params.get(
                    "initial_device_display_name"
                ),
                "inhibit_login": False,
                "access_token": as_token,
            },
        )

    @defer.inlineCallbacks
    def _generate_user_id(self, reseed=False):
        if reseed or self._next_generated_user_id is None:
=======
    def _generate_user_id(self):
        if self._next_generated_user_id is None:
>>>>>>> 2cb74669
            with (yield self._generate_user_id_linearizer.queue(())):
                if self._next_generated_user_id is None:
                    self._next_generated_user_id = (
                        yield self.store.find_next_generated_user_id_localpart()
                    )

        id = self._next_generated_user_id
        self._next_generated_user_id += 1
        return str(id)

    @defer.inlineCallbacks
    def _join_user_to_room(self, requester, room_identifier):
        room_member_handler = self.hs.get_room_member_handler()
        if RoomID.is_valid(room_identifier):
            room_id = room_identifier
        elif RoomAlias.is_valid(room_identifier):
            room_alias = RoomAlias.from_string(room_identifier)
            room_id, remote_room_hosts = (
                yield room_member_handler.lookup_room_alias(room_alias)
            )
            room_id = room_id.to_string()
        else:
            raise SynapseError(
                400, "%s was not legal room ID or room alias" % (room_identifier,)
            )

        yield room_member_handler.update_membership(
            requester=requester,
            target=requester.user,
            room_id=room_id,
            remote_room_hosts=remote_room_hosts,
            action="join",
            ratelimit=False,
        )

    def register_with_store(
        self,
        user_id,
        password_hash=None,
        was_guest=False,
        make_guest=False,
        appservice_id=None,
        create_profile_with_displayname=None,
        admin=False,
        user_type=None,
        address=None,
    ):
        """Register user in the datastore.

        Args:
            user_id (str): The desired user ID to register.
            password_hash (str|None): Optional. The password hash for this user.
            was_guest (bool): Optional. Whether this is a guest account being
                upgraded to a non-guest account.
            make_guest (boolean): True if the the new user should be guest,
                false to add a regular user account.
            appservice_id (str|None): The ID of the appservice registering the user.
            create_profile_with_displayname (unicode|None): Optionally create a
                profile for the user, setting their displayname to the given value
            admin (boolean): is an admin user?
            user_type (str|None): type of user. One of the values from
                api.constants.UserTypes, or None for a normal user.
            address (str|None): the IP address used to perform the registration.

        Returns:
            Deferred
        """
        # Don't rate limit for app services
        if appservice_id is None and address is not None:
            time_now = self.clock.time()

            allowed, time_allowed = self.ratelimiter.can_do_action(
                address,
                time_now_s=time_now,
                rate_hz=self.hs.config.rc_registration.per_second,
                burst_count=self.hs.config.rc_registration.burst_count,
            )

            if not allowed:
                raise LimitExceededError(
                    retry_after_ms=int(1000 * (time_allowed - time_now))
                )

        if self.hs.config.worker_app:
            return self._register_client(
                user_id=user_id,
                password_hash=password_hash,
                was_guest=was_guest,
                make_guest=make_guest,
                appservice_id=appservice_id,
                create_profile_with_displayname=create_profile_with_displayname,
                admin=admin,
                user_type=user_type,
                address=address,
            )
        else:
            return self.store.register_user(
                user_id=user_id,
                password_hash=password_hash,
                was_guest=was_guest,
                make_guest=make_guest,
                appservice_id=appservice_id,
                create_profile_with_displayname=create_profile_with_displayname,
                admin=admin,
                user_type=user_type,
            )

    @defer.inlineCallbacks
    def register_device(self, user_id, device_id, initial_display_name, is_guest=False):
        """Register a device for a user and generate an access token.

        The access token will be limited by the homeserver's session_lifetime config.

        Args:
            user_id (str): full canonical @user:id
            device_id (str|None): The device ID to check, or None to generate
                a new one.
            initial_display_name (str|None): An optional display name for the
                device.
            is_guest (bool): Whether this is a guest account

        Returns:
            defer.Deferred[tuple[str, str]]: Tuple of device ID and access token
        """

        if self.hs.config.worker_app:
            r = yield self._register_device_client(
                user_id=user_id,
                device_id=device_id,
                initial_display_name=initial_display_name,
                is_guest=is_guest,
            )
            return r["device_id"], r["access_token"]

        valid_until_ms = None
        if self.session_lifetime is not None:
            if is_guest:
                raise Exception(
                    "session_lifetime is not currently implemented for guest access"
                )
            valid_until_ms = self.clock.time_msec() + self.session_lifetime

        device_id = yield self.device_handler.check_device_registered(
            user_id, device_id, initial_display_name
        )
        if is_guest:
            assert valid_until_ms is None
            access_token = self.macaroon_gen.generate_access_token(
                user_id, ["guest = true"]
            )
        else:
            access_token = yield self._auth_handler.get_access_token_for_user_id(
                user_id, device_id=device_id, valid_until_ms=valid_until_ms
            )

        return (device_id, access_token)

    @defer.inlineCallbacks
    def post_registration_actions(self, user_id, auth_result, access_token):
        """A user has completed registration

        Args:
            user_id (str): The user ID that consented
            auth_result (dict): The authenticated credentials of the newly
                registered user.
            access_token (str|None): The access token of the newly logged in
                device, or None if `inhibit_login` enabled.
        """
        if self.hs.config.worker_app:
            yield self._post_registration_client(
                user_id=user_id, auth_result=auth_result, access_token=access_token
            )
            return

        if auth_result and LoginType.EMAIL_IDENTITY in auth_result:
            threepid = auth_result[LoginType.EMAIL_IDENTITY]
            # Necessary due to auth checks prior to the threepid being
            # written to the db
            if is_threepid_reserved(
                self.hs.config.mau_limits_reserved_threepids, threepid
            ):
                yield self.store.upsert_monthly_active_user(user_id)

            yield self._register_email_threepid(user_id, threepid, access_token)

        if auth_result and LoginType.MSISDN in auth_result:
            threepid = auth_result[LoginType.MSISDN]
            yield self._register_msisdn_threepid(user_id, threepid)

        if auth_result and LoginType.TERMS in auth_result:
            yield self._on_user_consented(user_id, self.hs.config.user_consent_version)

    @defer.inlineCallbacks
    def _on_user_consented(self, user_id, consent_version):
        """A user consented to the terms on registration

        Args:
            user_id (str): The user ID that consented.
            consent_version (str): version of the policy the user has
                consented to.
        """
        logger.info("%s has consented to the privacy policy", user_id)
        yield self.store.user_set_consent_version(user_id, consent_version)
        yield self.post_consent_actions(user_id)

    @defer.inlineCallbacks
    def _register_email_threepid(self, user_id, threepid, token):
        """Add an email address as a 3pid identifier

        Also adds an email pusher for the email address, if configured in the
        HS config

        Must be called on master.

        Args:
            user_id (str): id of user
            threepid (object): m.login.email.identity auth response
            token (str|None): access_token for the user, or None if not logged
                in.
        Returns:
            defer.Deferred:
        """
        reqd = ("medium", "address", "validated_at")
        if any(x not in threepid for x in reqd):
            # This will only happen if the ID server returns a malformed response
            logger.info("Can't add incomplete 3pid")
            return

        yield self._auth_handler.add_threepid(
            user_id, threepid["medium"], threepid["address"], threepid["validated_at"]
        )

        # And we add an email pusher for them by default, but only
        # if email notifications are enabled (so people don't start
        # getting mail spam where they weren't before if email
        # notifs are set up on a home server)
        if (
            self.hs.config.email_enable_notifs
            and self.hs.config.email_notif_for_new_users
            and token
        ):
            # Pull the ID of the access token back out of the db
            # It would really make more sense for this to be passed
            # up when the access token is saved, but that's quite an
            # invasive change I'd rather do separately.
            user_tuple = yield self.store.get_user_by_access_token(token)
            token_id = user_tuple["token_id"]

            yield self.pusher_pool.add_pusher(
                user_id=user_id,
                access_token=token_id,
                kind="email",
                app_id="m.email",
                app_display_name="Email Notifications",
                device_display_name=threepid["address"],
                pushkey=threepid["address"],
                lang=None,  # We don't know a user's language here
                data={},
            )

    @defer.inlineCallbacks
    def _register_msisdn_threepid(self, user_id, threepid):
        """Add a phone number as a 3pid identifier

        Must be called on master.

        Args:
            user_id (str): id of user
            threepid (object): m.login.msisdn auth response
        Returns:
            defer.Deferred:
        """
        try:
            assert_params_in_dict(threepid, ["medium", "address", "validated_at"])
        except SynapseError as ex:
            if ex.errcode == Codes.MISSING_PARAM:
                # This will only happen if the ID server returns a malformed response
                logger.info("Can't add incomplete 3pid")
                return None
            raise

        yield self._auth_handler.add_threepid(
            user_id, threepid["medium"], threepid["address"], threepid["validated_at"]
        )<|MERGE_RESOLUTION|>--- conflicted
+++ resolved
@@ -417,7 +417,6 @@
                 )
 
     @defer.inlineCallbacks
-<<<<<<< HEAD
     def shadow_register(self, localpart, display_name, auth_result, params):
         """Invokes the current registration on another server, using
         shared secret registration, passing in any auth_results from
@@ -451,12 +450,8 @@
         )
 
     @defer.inlineCallbacks
-    def _generate_user_id(self, reseed=False):
-        if reseed or self._next_generated_user_id is None:
-=======
     def _generate_user_id(self):
         if self._next_generated_user_id is None:
->>>>>>> 2cb74669
             with (yield self._generate_user_id_linearizer.queue(())):
                 if self._next_generated_user_id is None:
                     self._next_generated_user_id = (
