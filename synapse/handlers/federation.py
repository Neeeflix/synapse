--- conflicted
+++ resolved
@@ -1080,136 +1080,6 @@
         else:
             return None
 
-<<<<<<< HEAD
-    async def get_min_depth_for_context(self, context: str) -> int:
-        return await self.store.get_min_depth(context)
-
-    async def _auth_and_persist_event(
-        self,
-        origin: str,
-        event: EventBase,
-        context: EventContext,
-        state: Optional[Iterable[EventBase]] = None,
-        claimed_auth_event_map: Optional[StateMap[EventBase]] = None,
-        backfilled: bool = False,
-    ) -> None:
-        """
-        Process an event by performing auth checks and then persisting to the database.
-
-        Args:
-            origin: The host the event originates from.
-            event: The event itself.
-            context:
-                The event context.
-
-            state:
-                The state events used to check the event for soft-fail. If this is
-                not provided the current state events will be used.
-
-            claimed_auth_event_map:
-                A map of (type, state_key) => event for the event's claimed auth_events.
-                Possibly incomplete, and possibly including events that are not yet
-                persisted, or authed, or in the right room.
-
-                Only populated where we may not already have persisted these events -
-                for example, when populating outliers.
-
-            backfilled: True if the event was backfilled.
-        """
-        context = await self._check_event_auth(
-            origin,
-            event,
-            context,
-            state=state,
-            claimed_auth_event_map=claimed_auth_event_map,
-            backfilled=backfilled,
-        )
-
-        await self._run_push_actions_and_persist_event(event, context, backfilled)
-
-    async def _run_push_actions_and_persist_event(
-        self, event: EventBase, context: EventContext, backfilled: bool = False
-    ):
-        """Run the push actions for a received event, and persist it.
-
-        Args:
-            event: The event itself.
-            context: The event context.
-            backfilled: True if the event was backfilled.
-        """
-        try:
-            if (
-                not event.internal_metadata.is_outlier()
-                and not backfilled
-                and not context.rejected
-            ):
-                await self.action_generator.handle_push_actions_for_event(
-                    event, context
-                )
-
-            logger.debug("Persisting %s", event.event_id)
-            await self.persist_events_and_notify(
-                event.room_id, [(event, context)], backfilled=backfilled
-            )
-            logger.debug("Persisted %s", event.event_id)
-        except Exception:
-            run_in_background(
-                self.store.remove_push_actions_from_staging, event.event_id
-            )
-            raise
-
-    async def _auth_and_persist_events(
-        self,
-        origin: str,
-        room_id: str,
-        event_infos: Collection[_NewEventInfo],
-        backfilled: bool = False,
-    ) -> None:
-        """Creates the appropriate contexts and persists events. The events
-        should not depend on one another, e.g. this should be used to persist
-        a bunch of outliers, but not a chunk of individual events that depend
-        on each other for state calculations.
-
-        Notifies about the events where appropriate.
-        """
-
-        if not event_infos:
-            return
-
-        async def prep(ev_info: _NewEventInfo):
-            event = ev_info.event
-            with nested_logging_context(suffix=event.event_id):
-                res = await self.state_handler.compute_event_context(
-                    event, old_state=ev_info.state
-                )
-                res = await self._check_event_auth(
-                    origin,
-                    event,
-                    res,
-                    state=ev_info.state,
-                    claimed_auth_event_map=ev_info.claimed_auth_event_map,
-                    backfilled=backfilled,
-                )
-            return res
-
-        contexts = await make_deferred_yieldable(
-            defer.gatherResults(
-                [run_in_background(prep, ev_info) for ev_info in event_infos],
-                consumeErrors=True,
-            )
-        )
-
-        await self.persist_events_and_notify(
-            room_id,
-            [
-                (ev_info.event, context)
-                for ev_info, context in zip(event_infos, contexts)
-            ],
-            backfilled=backfilled,
-        )
-
-=======
->>>>>>> 43796174
     async def _persist_auth_tree(
         self,
         origin: str,
@@ -1323,112 +1193,6 @@
             room_id, [(event, new_event_context)]
         )
 
-<<<<<<< HEAD
-    async def _check_for_soft_fail(
-        self,
-        event: EventBase,
-        state: Optional[Iterable[EventBase]],
-        backfilled: bool,
-        origin: str,
-    ) -> None:
-        """Checks if we should soft fail the event; if so, marks the event as
-        such.
-
-        Args:
-            event
-            state: The state at the event if we don't have all the event's prev events
-            backfilled: Whether the event is from backfill
-            origin: The host the event originates from.
-        """
-        # For new (non-backfilled and non-outlier) events we check if the event
-        # passes auth based on the current state. If it doesn't then we
-        # "soft-fail" the event.
-        if backfilled or event.internal_metadata.is_outlier():
-            return
-
-        extrem_ids_list = await self.store.get_latest_event_ids_in_room(event.room_id)
-        extrem_ids = set(extrem_ids_list)
-        prev_event_ids = set(event.prev_event_ids())
-
-        if extrem_ids == prev_event_ids:
-            # If they're the same then the current state is the same as the
-            # state at the event, so no point rechecking auth for soft fail.
-            return
-
-        room_version = await self.store.get_room_version_id(event.room_id)
-        room_version_obj = KNOWN_ROOM_VERSIONS[room_version]
-
-        # Calculate the "current state".
-        if state is not None:
-            # If we're explicitly given the state then we won't have all the
-            # prev events, and so we have a gap in the graph. In this case
-            # we want to be a little careful as we might have been down for
-            # a while and have an incorrect view of the current state,
-            # however we still want to do checks as gaps are easy to
-            # maliciously manufacture.
-            #
-            # So we use a "current state" that is actually a state
-            # resolution across the current forward extremities and the
-            # given state at the event. This should correctly handle cases
-            # like bans, especially with state res v2.
-
-            state_sets_d = await self.state_store.get_state_groups(
-                event.room_id, extrem_ids
-            )
-            state_sets: List[Iterable[EventBase]] = list(state_sets_d.values())
-            state_sets.append(state)
-            current_states = await self.state_handler.resolve_events(
-                room_version, state_sets, event
-            )
-            current_state_ids: StateMap[str] = {
-                k: e.event_id for k, e in current_states.items()
-            }
-        else:
-            current_state_ids = await self.state_handler.get_current_state_ids(
-                event.room_id, latest_event_ids=extrem_ids
-            )
-
-        logger.debug(
-            "Doing soft-fail check for %s: state %s",
-            event.event_id,
-            current_state_ids,
-        )
-
-        # Now check if event pass auth against said current state
-        auth_types = auth_types_for_event(room_version_obj, event)
-        current_state_ids_list = [
-            e for k, e in current_state_ids.items() if k in auth_types
-        ]
-
-        logger.debug("Fetching auth event list %s", current_state_ids_list)
-        auth_events_map = await self.store.get_events(current_state_ids_list)
-        logger.debug("Got auth events %s", auth_events_map.values())
-        current_auth_events = {
-            (e.type, e.state_key): e for e in auth_events_map.values()
-        }
-
-        try:
-            event_auth.check(room_version_obj, event, auth_events=current_auth_events)
-        except AuthError as e:
-            logger.warning(
-                "Soft-failing %r (from %s) because %s",
-                event,
-                e,
-                origin,
-                extra={
-                    "room_id": event.room_id,
-                    "mxid": event.sender,
-                    "hs": origin,
-                },
-            )
-            soft_failed_event_counter.inc()
-            event.internal_metadata.soft_failed = True
-        except Exception:
-            logger.exception("Got exeption during auth check")
-            raise
-
-=======
->>>>>>> 43796174
     async def on_get_missing_events(
         self,
         origin: str,
@@ -1457,339 +1221,6 @@
 
         return missing_events
 
-<<<<<<< HEAD
-    async def _check_event_auth(
-        self,
-        origin: str,
-        event: EventBase,
-        context: EventContext,
-        state: Optional[Iterable[EventBase]] = None,
-        claimed_auth_event_map: Optional[StateMap[EventBase]] = None,
-        backfilled: bool = False,
-    ) -> EventContext:
-        """
-        Checks whether an event should be rejected (for failing auth checks).
-
-        Args:
-            origin: The host the event originates from.
-            event: The event itself.
-            context:
-                The event context.
-
-            state:
-                The state events used to check the event for soft-fail. If this is
-                not provided the current state events will be used.
-
-            claimed_auth_event_map:
-                A map of (type, state_key) => event for the event's claimed auth_events.
-                Possibly incomplete, and possibly including events that are not yet
-                persisted, or authed, or in the right room.
-
-                Only populated where we may not already have persisted these events -
-                for example, when populating outliers, or the state for a backwards
-                extremity.
-
-            backfilled: True if the event was backfilled.
-
-        Returns:
-            The updated context object.
-        """
-        room_version = await self.store.get_room_version_id(event.room_id)
-        room_version_obj = KNOWN_ROOM_VERSIONS[room_version]
-
-        if claimed_auth_event_map:
-            # if we have a copy of the auth events from the event, use that as the
-            # basis for auth.
-            auth_events = claimed_auth_event_map
-        else:
-            # otherwise, we calculate what the auth events *should* be, and use that
-            prev_state_ids = await context.get_prev_state_ids()
-            auth_events_ids = self._event_auth_handler.compute_auth_events(
-                event, prev_state_ids, for_verification=True
-            )
-            auth_events_x = await self.store.get_events(auth_events_ids)
-            auth_events = {(e.type, e.state_key): e for e in auth_events_x.values()}
-
-        try:
-            (
-                context,
-                auth_events_for_auth,
-            ) = await self._update_auth_events_and_context_for_auth(
-                origin, event, context, auth_events
-            )
-        except Exception:
-            # We don't really mind if the above fails, so lets not fail
-            # processing if it does. However, it really shouldn't fail so
-            # let's still log as an exception since we'll still want to fix
-            # any bugs.
-            logger.exception(
-                "Failed to double check auth events for %s with remote. "
-                "Ignoring failure and continuing processing of event.",
-                event.event_id,
-            )
-            auth_events_for_auth = auth_events
-
-        try:
-            event_auth.check(room_version_obj, event, auth_events=auth_events_for_auth)
-        except AuthError as e:
-            logger.warning("Failed auth resolution for %r because %s", event, e)
-            context.rejected = RejectedReason.AUTH_ERROR
-
-        if not context.rejected:
-            await self._check_for_soft_fail(event, state, backfilled, origin=origin)
-
-        if event.type == EventTypes.GuestAccess and not context.rejected:
-            await self.maybe_kick_guest_users(event)
-
-        # If we are going to send this event over federation we precaclculate
-        # the joined hosts.
-        if event.internal_metadata.get_send_on_behalf_of():
-            await self.event_creation_handler.cache_joined_hosts_for_event(
-                event, context
-            )
-
-        logger.debug("Completed _check_event_auth")
-
-        return context
-
-    async def _update_auth_events_and_context_for_auth(
-        self,
-        origin: str,
-        event: EventBase,
-        context: EventContext,
-        input_auth_events: StateMap[EventBase],
-    ) -> Tuple[EventContext, StateMap[EventBase]]:
-        """Helper for _check_event_auth. See there for docs.
-
-        Checks whether a given event has the expected auth events. If it
-        doesn't then we talk to the remote server to compare state to see if
-        we can come to a consensus (e.g. if one server missed some valid
-        state).
-
-        This attempts to resolve any potential divergence of state between
-        servers, but is not essential and so failures should not block further
-        processing of the event.
-
-        Args:
-            origin:
-            event:
-            context:
-
-            input_auth_events:
-                Map from (event_type, state_key) to event
-
-                Normally, our calculated auth_events based on the state of the room
-                at the event's position in the DAG, though occasionally (eg if the
-                event is an outlier), may be the auth events claimed by the remote
-                server.
-
-        Returns:
-            updated context, updated auth event map
-        """
-        # take a copy of input_auth_events before we modify it.
-        auth_events: MutableStateMap[EventBase] = dict(input_auth_events)
-
-        event_auth_events = set(event.auth_event_ids())
-
-        # missing_auth is the set of the event's auth_events which we don't yet have
-        # in auth_events.
-        missing_auth = event_auth_events.difference(
-            e.event_id for e in auth_events.values()
-        )
-
-        # if we have missing events, we need to fetch those events from somewhere.
-        #
-        # we start by checking if they are in the store, and then try calling /event_auth/.
-        if missing_auth:
-            have_events = await self.store.have_seen_events(event.room_id, missing_auth)
-            logger.debug("Events %s are in the store", have_events)
-            missing_auth.difference_update(have_events)
-
-        if missing_auth:
-            # If we don't have all the auth events, we need to get them.
-            logger.info("auth_events contains unknown events: %s", missing_auth)
-            try:
-                try:
-                    remote_auth_chain = await self.federation_client.get_event_auth(
-                        origin, event.room_id, event.event_id
-                    )
-                except RequestSendFailed as e1:
-                    # The other side isn't around or doesn't implement the
-                    # endpoint, so lets just bail out.
-                    logger.info("Failed to get event auth from remote: %s", e1)
-                    return context, auth_events
-
-                seen_remotes = await self.store.have_seen_events(
-                    event.room_id, [e.event_id for e in remote_auth_chain]
-                )
-
-                for e in remote_auth_chain:
-                    if e.event_id in seen_remotes:
-                        continue
-
-                    if e.event_id == event.event_id:
-                        continue
-
-                    try:
-                        auth_ids = e.auth_event_ids()
-                        auth = {
-                            (e.type, e.state_key): e
-                            for e in remote_auth_chain
-                            if e.event_id in auth_ids or e.type == EventTypes.Create
-                        }
-                        e.internal_metadata.outlier = True
-
-                        logger.debug(
-                            "_check_event_auth %s missing_auth: %s",
-                            event.event_id,
-                            e.event_id,
-                        )
-                        missing_auth_event_context = (
-                            await self.state_handler.compute_event_context(e)
-                        )
-                        await self._auth_and_persist_event(
-                            origin,
-                            e,
-                            missing_auth_event_context,
-                            claimed_auth_event_map=auth,
-                        )
-
-                        if e.event_id in event_auth_events:
-                            auth_events[(e.type, e.state_key)] = e
-                    except AuthError:
-                        pass
-
-            except Exception:
-                logger.exception("Failed to get auth chain")
-
-        if event.internal_metadata.is_outlier():
-            # XXX: given that, for an outlier, we'll be working with the
-            # event's *claimed* auth events rather than those we calculated:
-            # (a) is there any point in this test, since different_auth below will
-            # obviously be empty
-            # (b) alternatively, why don't we do it earlier?
-            logger.info("Skipping auth_event fetch for outlier")
-            return context, auth_events
-
-        different_auth = event_auth_events.difference(
-            e.event_id for e in auth_events.values()
-        )
-
-        if not different_auth:
-            return context, auth_events
-
-        logger.info(
-            "auth_events refers to events which are not in our calculated auth "
-            "chain: %s",
-            different_auth,
-        )
-
-        # XXX: currently this checks for redactions but I'm not convinced that is
-        # necessary?
-        different_events = await self.store.get_events_as_list(different_auth)
-
-        for d in different_events:
-            if d.room_id != event.room_id:
-                logger.warning(
-                    "Event %s refers to auth_event %s which is in a different room",
-                    event.event_id,
-                    d.event_id,
-                )
-
-                # don't attempt to resolve the claimed auth events against our own
-                # in this case: just use our own auth events.
-                #
-                # XXX: should we reject the event in this case? It feels like we should,
-                # but then shouldn't we also do so if we've failed to fetch any of the
-                # auth events?
-                return context, auth_events
-
-        # now we state-resolve between our own idea of the auth events, and the remote's
-        # idea of them.
-
-        local_state = auth_events.values()
-        remote_auth_events = dict(auth_events)
-        remote_auth_events.update({(d.type, d.state_key): d for d in different_events})
-        remote_state = remote_auth_events.values()
-
-        room_version = await self.store.get_room_version_id(event.room_id)
-        new_state = await self.state_handler.resolve_events(
-            room_version, (local_state, remote_state), event
-        )
-
-        logger.info(
-            "After state res: updating auth_events with new state %s",
-            {
-                (d.type, d.state_key): d.event_id
-                for d in new_state.values()
-                if auth_events.get((d.type, d.state_key)) != d
-            },
-        )
-
-        auth_events.update(new_state)
-
-        context = await self._update_context_for_auth_events(
-            event, context, auth_events
-        )
-
-        return context, auth_events
-
-    async def _update_context_for_auth_events(
-        self, event: EventBase, context: EventContext, auth_events: StateMap[EventBase]
-    ) -> EventContext:
-        """Update the state_ids in an event context after auth event resolution,
-        storing the changes as a new state group.
-
-        Args:
-            event: The event we're handling the context for
-
-            context: initial event context
-
-            auth_events: Events to update in the event context.
-
-        Returns:
-            new event context
-        """
-        # exclude the state key of the new event from the current_state in the context.
-        if event.is_state():
-            event_key: Optional[Tuple[str, str]] = (event.type, event.state_key)
-        else:
-            event_key = None
-        state_updates = {
-            k: a.event_id for k, a in auth_events.items() if k != event_key
-        }
-
-        current_state_ids = await context.get_current_state_ids()
-        current_state_ids = dict(current_state_ids)  # type: ignore
-
-        current_state_ids.update(state_updates)
-
-        prev_state_ids = await context.get_prev_state_ids()
-        prev_state_ids = dict(prev_state_ids)
-
-        prev_state_ids.update({k: a.event_id for k, a in auth_events.items()})
-
-        # create a new state group as a delta from the existing one.
-        prev_group = context.state_group
-        state_group = await self.state_store.store_state_group(
-            event.event_id,
-            event.room_id,
-            prev_group=prev_group,
-            delta_ids=state_updates,
-            current_state_ids=current_state_ids,
-        )
-
-        return EventContext.with_state(
-            state_group=state_group,
-            state_group_before_event=context.state_group_before_event,
-            current_state_ids=current_state_ids,
-            prev_state_ids=prev_state_ids,
-            prev_group=prev_group,
-            delta_ids=state_updates,
-        )
-
-=======
->>>>>>> 43796174
     async def construct_auth_difference(
         self, local_auth: Iterable[EventBase], remote_auth: Iterable[EventBase]
     ) -> Dict:
