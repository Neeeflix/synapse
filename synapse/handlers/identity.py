--- conflicted
+++ resolved
@@ -166,7 +166,7 @@
         bind_data = {"sid": sid, "client_secret": client_secret, "mxid": mxid}
         if use_v2:
             bind_url = "https://%s/_matrix/identity/v2/3pid/bind" % (id_server_host,)
-            headers["Authorization"] = self.create_id_access_token_header(
+            headers["Authorization"] = create_id_access_token_header(
                 id_access_token
             )
         else:
@@ -497,7 +497,50 @@
         except TimeoutError:
             raise SynapseError(500, "Timed out contacting identity server")
 
-<<<<<<< HEAD
+    @defer.inlineCallbacks
+    def validate_threepid_session(self, client_secret, sid):
+        """Validates a threepid session with only the client secret and session ID
+        Tries validating against any configured account_threepid_delegates as well as locally.
+
+        Args:
+            client_secret (str): A secret provided by the client
+
+            sid (str): The ID of the session
+
+        Returns:
+            Dict[str, str|int] if validation was successful, otherwise None
+        """
+        # XXX: We shouldn't need to keep wrapping and unwrapping this value
+        threepid_creds = {"client_secret": client_secret, "sid": sid}
+
+        # We don't actually know which medium this 3PID is. Thus we first assume it's email,
+        # and if validation fails we try msisdn
+        validation_session = None
+
+        # Try to validate as email
+        if self.hs.config.threepid_behaviour_email == ThreepidBehaviour.REMOTE:
+            # Ask our delegated email identity server
+            validation_session = yield self.threepid_from_creds(
+                self.hs.config.account_threepid_delegate_email, threepid_creds
+            )
+        elif self.hs.config.threepid_behaviour_email == ThreepidBehaviour.LOCAL:
+            # Get a validated session matching these details
+            validation_session = yield self.store.get_threepid_validation_session(
+                "email", client_secret, sid=sid, validated=True
+            )
+
+        if validation_session:
+            return validation_session
+
+        # Try to validate as msisdn
+        if self.hs.config.account_threepid_delegate_msisdn:
+            # Ask our delegated msisdn identity server
+            validation_session = yield self.threepid_from_creds(
+                self.hs.config.account_threepid_delegate_msisdn, threepid_creds
+            )
+
+        return validation_session
+
     # TODO: The following methods are used for proxying IS requests using
     # the CS API. They should be consolidated with those in RoomMemberHandler
     # https://github.com/matrix-org/synapse-dinsic/issues/25
@@ -608,51 +651,6 @@
             return
 
         raise AuthError(401, "No signature from server %s" % (server_hostname,))
-=======
-    @defer.inlineCallbacks
-    def validate_threepid_session(self, client_secret, sid):
-        """Validates a threepid session with only the client secret and session ID
-        Tries validating against any configured account_threepid_delegates as well as locally.
-
-        Args:
-            client_secret (str): A secret provided by the client
-
-            sid (str): The ID of the session
-
-        Returns:
-            Dict[str, str|int] if validation was successful, otherwise None
-        """
-        # XXX: We shouldn't need to keep wrapping and unwrapping this value
-        threepid_creds = {"client_secret": client_secret, "sid": sid}
-
-        # We don't actually know which medium this 3PID is. Thus we first assume it's email,
-        # and if validation fails we try msisdn
-        validation_session = None
-
-        # Try to validate as email
-        if self.hs.config.threepid_behaviour_email == ThreepidBehaviour.REMOTE:
-            # Ask our delegated email identity server
-            validation_session = yield self.threepid_from_creds(
-                self.hs.config.account_threepid_delegate_email, threepid_creds
-            )
-        elif self.hs.config.threepid_behaviour_email == ThreepidBehaviour.LOCAL:
-            # Get a validated session matching these details
-            validation_session = yield self.store.get_threepid_validation_session(
-                "email", client_secret, sid=sid, validated=True
-            )
-
-        if validation_session:
-            return validation_session
-
-        # Try to validate as msisdn
-        if self.hs.config.account_threepid_delegate_msisdn:
-            # Ask our delegated msisdn identity server
-            validation_session = yield self.threepid_from_creds(
-                self.hs.config.account_threepid_delegate_msisdn, threepid_creds
-            )
-
-        return validation_session
->>>>>>> 30af161a
 
 
 def create_id_access_token_header(id_access_token):
