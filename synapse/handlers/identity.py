# -*- coding: utf-8 -*-
# Copyright 2015, 2016 OpenMarket Ltd
# Copyright 2017 Vector Creations Ltd
# Copyright 2018, 2019 New Vector Ltd
#
# Licensed under the Apache License, Version 2.0 (the "License");
# you may not use this file except in compliance with the License.
# You may obtain a copy of the License at
#
#     http://www.apache.org/licenses/LICENSE-2.0
#
# Unless required by applicable law or agreed to in writing, software
# distributed under the License is distributed on an "AS IS" BASIS,
# WITHOUT WARRANTIES OR CONDITIONS OF ANY KIND, either express or implied.
# See the License for the specific language governing permissions and
# limitations under the License.

"""Utilities for interacting with Identity Servers"""

import logging
import urllib

from canonicaljson import json
from signedjson.key import decode_verify_key_bytes
from signedjson.sign import verify_signed_json
from unpaddedbase64 import decode_base64

from twisted.internet import defer
from twisted.internet.error import TimeoutError

from synapse.api.errors import (
    AuthError,
    CodeMessageException,
    Codes,
    HttpResponseException,
    ProxiedRequestError,
    SynapseError,
)
from synapse.config.emailconfig import ThreepidBehaviour
from synapse.http.client import SimpleHttpClient
from synapse.util.hash import sha256_and_url_safe_base64
from synapse.util.stringutils import random_string

from ._base import BaseHandler

logger = logging.getLogger(__name__)

id_server_scheme = "https://"


class IdentityHandler(BaseHandler):
    def __init__(self, hs):
        super(IdentityHandler, self).__init__(hs)

        self.hs = hs
        self.http_client = hs.get_simple_http_client()
        # We create a blacklisting instance of SimpleHttpClient for contacting identity
        # servers specified by clients
        self.blacklisting_http_client = SimpleHttpClient(
            hs, ip_blacklist=hs.config.federation_ip_range_blacklist
        )
        self.federation_http_client = hs.get_http_client()

        self.trusted_id_servers = set(hs.config.trusted_third_party_id_servers)
        self.trust_any_id_server_just_for_testing_do_not_use = (
            hs.config.use_insecure_ssl_client_just_for_testing_do_not_use
        )
        self.rewrite_identity_server_urls = hs.config.rewrite_identity_server_urls
        self._enable_lookup = hs.config.enable_3pid_lookup

    @defer.inlineCallbacks
    def threepid_from_creds(self, id_server, creds):
        """
        Retrieve and validate a threepid identifier from a "credentials" dictionary against a
        given identity server

        Args:
            id_server (str): The identity server to validate 3PIDs against. Must be a
                complete URL including the protocol (http(s)://)

            creds (dict[str, str]): Dictionary containing the following keys:
                * client_secret|clientSecret: A unique secret str provided by the client
                * sid: The ID of the validation session

        Returns:
            Deferred[dict[str,str|int]|None]: A dictionary consisting of response params to
                the /getValidated3pid endpoint of the Identity Service API, or None if the
                threepid was not found
        """
        client_secret = creds.get("client_secret") or creds.get("clientSecret")
        if not client_secret:
            raise SynapseError(
                400, "Missing param client_secret in creds", errcode=Codes.MISSING_PARAM
            )
        session_id = creds.get("sid")
        if not session_id:
            raise SynapseError(
                400, "Missing param session_id in creds", errcode=Codes.MISSING_PARAM
            )

        query_params = {"sid": session_id, "client_secret": client_secret}

        # if we have a rewrite rule set for the identity server,
        # apply it now.
        if id_server in self.rewrite_identity_server_urls:
            id_server = self.rewrite_identity_server_urls[id_server]

        url = "https://%s%s" % (
            id_server,
            "/_matrix/identity/api/v1/3pid/getValidated3pid",
        )

        try:
            data = yield self.http_client.get_json(url, query_params)
        except TimeoutError:
            raise SynapseError(500, "Timed out contacting identity server")
        except HttpResponseException as e:
            logger.info(
                "%s returned %i for threepid validation for: %s",
                id_server,
                e.code,
                creds,
            )
            return None

        # Old versions of Sydent return a 200 http code even on a failed validation
        # check. Thus, in addition to the HttpResponseException check above (which
        # checks for non-200 errors), we need to make sure validation_session isn't
        # actually an error, identified by the absence of a "medium" key
        # See https://github.com/matrix-org/sydent/issues/215 for details
        if "medium" in data:
            return data

        logger.info("%s reported non-validated threepid: %s", id_server, creds)
        return None

    @defer.inlineCallbacks
    def bind_threepid(
        self, client_secret, sid, mxid, id_server, id_access_token=None, use_v2=True
    ):
        """Bind a 3PID to an identity server

        Args:
            client_secret (str): A unique secret provided by the client

            sid (str): The ID of the validation session

            mxid (str): The MXID to bind the 3PID to

            id_server (str): The domain of the identity server to query

            id_access_token (str): The access token to authenticate to the identity
                server with, if necessary. Required if use_v2 is true

            use_v2 (bool): Whether to use v2 Identity Service API endpoints. Defaults to True

        Returns:
            Deferred[dict]: The response from the identity server
        """
        logger.debug("Proxying threepid bind request for %s to %s", mxid, id_server)

        # If an id_access_token is not supplied, force usage of v1
        if id_access_token is None:
            use_v2 = False

        # if we have a rewrite rule set for the identity server,
        # apply it now, but only for sending the request (not
        # storing in the database).
        if id_server in self.rewrite_identity_server_urls:
            id_server_host = self.rewrite_identity_server_urls[id_server]
        else:
            id_server_host = id_server

        # Decide which API endpoint URLs to use
        headers = {}
        bind_data = {"sid": sid, "client_secret": client_secret, "mxid": mxid}
        if use_v2:
            bind_url = "https://%s/_matrix/identity/v2/3pid/bind" % (id_server_host,)
            headers["Authorization"] = create_id_access_token_header(
                id_access_token
            )
        else:
            bind_url = "https://%s/_matrix/identity/api/v1/3pid/bind" % (id_server_host,)

        try:
            # Use the blacklisting http client as this call is only to identity servers
            # provided by a client
            data = yield self.blacklisting_http_client.post_json_get_json(
                bind_url, bind_data, headers=headers
            )

            # Remember where we bound the threepid
            yield self.store.add_user_bound_threepid(
                user_id=mxid,
                medium=data["medium"],
                address=data["address"],
                id_server=id_server,
            )

            return data
        except HttpResponseException as e:
            if e.code != 404 or not use_v2:
                logger.error("3PID bind failed with Matrix error: %r", e)
                raise e.to_synapse_error()
        except TimeoutError:
            raise SynapseError(500, "Timed out contacting identity server")
        except CodeMessageException as e:
            data = json.loads(e.msg)  # XXX WAT?
            return data

        logger.info("Got 404 when POSTing JSON %s, falling back to v1 URL", bind_url)
        res = yield self.bind_threepid(
            client_secret, sid, mxid, id_server, id_access_token, use_v2=False
        )
        return res

    @defer.inlineCallbacks
    def try_unbind_threepid(self, mxid, threepid):
        """Attempt to remove a 3PID from an identity server, or if one is not provided, all
        identity servers we're aware the binding is present on

        Args:
            mxid (str): Matrix user ID of binding to be removed
            threepid (dict): Dict with medium & address of binding to be
                removed, and an optional id_server.

        Raises:
            SynapseError: If we failed to contact the identity server

        Returns:
            Deferred[bool]: True on success, otherwise False if the identity
            server doesn't support unbinding (or no identity server found to
            contact).
        """
        if threepid.get("id_server"):
            id_servers = [threepid["id_server"]]
        else:
            id_servers = yield self.store.get_id_servers_user_bound(
                user_id=mxid, medium=threepid["medium"], address=threepid["address"]
            )

        # We don't know where to unbind, so we don't have a choice but to return
        if not id_servers:
            return False

        changed = True
        for id_server in id_servers:
            changed &= yield self.try_unbind_threepid_with_id_server(
                mxid, threepid, id_server
            )

        return changed

    @defer.inlineCallbacks
    def try_unbind_threepid_with_id_server(self, mxid, threepid, id_server):
        """Removes a binding from an identity server

        Args:
            mxid (str): Matrix user ID of binding to be removed
            threepid (dict): Dict with medium & address of binding to be removed
            id_server (str): Identity server to unbind from

        Raises:
            SynapseError: If we failed to contact the identity server

        Returns:
            Deferred[bool]: True on success, otherwise False if the identity
            server doesn't support unbinding
        """
        url = "https://%s/_matrix/identity/api/v1/3pid/unbind" % (id_server,)
        url_bytes = "/_matrix/identity/api/v1/3pid/unbind".encode("ascii")

        content = {
            "mxid": mxid,
            "threepid": {"medium": threepid["medium"], "address": threepid["address"]},
        }

        # we abuse the federation http client to sign the request, but we have to send it
        # using the normal http client since we don't want the SRV lookup and want normal
        # 'browser-like' HTTPS.
        auth_headers = self.federation_http_client.build_auth_headers(
            destination=None,
            method="POST",
            url_bytes=url_bytes,
            content=content,
            destination_is=id_server,
        )
        headers = {b"Authorization": auth_headers}

        # if we have a rewrite rule set for the identity server,
        # apply it now.
        #
        # Note that destination_is has to be the real id_server, not
        # the server we connect to.
        if id_server in self.rewrite_identity_server_urls:
            id_server = self.rewrite_identity_server_urls[id_server]

        url = "https://%s/_matrix/identity/api/v1/3pid/unbind" % (id_server,)

        try:
            # Use the blacklisting http client as this call is only to identity servers
            # provided by a client
            yield self.blacklisting_http_client.post_json_get_json(
                url, content, headers
            )
            changed = True
        except HttpResponseException as e:
            changed = False
            if e.code in (400, 404, 501):
                # The remote server probably doesn't support unbinding (yet)
                logger.warn("Received %d response while unbinding threepid", e.code)
            else:
                logger.error("Failed to unbind threepid on identity server: %s", e)
                raise SynapseError(500, "Failed to contact identity server")
        except TimeoutError:
            raise SynapseError(500, "Timed out contacting identity server")

        yield self.store.remove_user_bound_threepid(
            user_id=mxid,
            medium=threepid["medium"],
            address=threepid["address"],
            id_server=id_server,
        )

        return changed

    @defer.inlineCallbacks
    def send_threepid_validation(
        self,
        email_address,
        client_secret,
        send_attempt,
        send_email_func,
        next_link=None,
    ):
        """Send a threepid validation email for password reset or
        registration purposes

        Args:
            email_address (str): The user's email address
            client_secret (str): The provided client secret
            send_attempt (int): Which send attempt this is
            send_email_func (func): A function that takes an email address, token,
                                    client_secret and session_id, sends an email
                                    and returns a Deferred.
            next_link (str|None): The URL to redirect the user to after validation

        Returns:
            The new session_id upon success

        Raises:
            SynapseError is an error occurred when sending the email
        """
        # Check that this email/client_secret/send_attempt combo is new or
        # greater than what we've seen previously
        session = yield self.store.get_threepid_validation_session(
            "email", client_secret, address=email_address, validated=False
        )

        # Check to see if a session already exists and that it is not yet
        # marked as validated
        if session and session.get("validated_at") is None:
            session_id = session["session_id"]
            last_send_attempt = session["last_send_attempt"]

            # Check that the send_attempt is higher than previous attempts
            if send_attempt <= last_send_attempt:
                # If not, just return a success without sending an email
                return session_id
        else:
            # An non-validated session does not exist yet.
            # Generate a session id
            session_id = random_string(16)

        if next_link:
            # Manipulate the next_link to add the sid, because the caller won't get
            # it until we send a response, by which time we've sent the mail.
            if "?" in next_link:
                next_link += "&"
            else:
                next_link += "?"
            next_link += "sid=" + urllib.parse.quote(session_id)

        # Generate a new validation token
        token = random_string(32)

        # Send the mail with the link containing the token, client_secret
        # and session_id
        try:
            yield send_email_func(email_address, token, client_secret, session_id)
        except Exception:
            logger.exception(
                "Error sending threepid validation email to %s", email_address
            )
            raise SynapseError(500, "An error was encountered when sending the email")

        token_expires = (
            self.hs.clock.time_msec() + self.hs.config.email_validation_token_lifetime
        )

        yield self.store.start_or_continue_validation_session(
            "email",
            email_address,
            session_id,
            client_secret,
            send_attempt,
            next_link,
            token,
            token_expires,
        )

        return session_id

    @defer.inlineCallbacks
    def requestEmailToken(
        self, id_server, email, client_secret, send_attempt, next_link=None
    ):
        """
        Request an external server send an email on our behalf for the purposes of threepid
        validation.

        Args:
            id_server (str): The identity server to proxy to
            email (str): The email to send the message to
            client_secret (str): The unique client_secret sends by the user
            send_attempt (int): Which attempt this is
            next_link: A link to redirect the user to once they submit the token

        Returns:
            The json response body from the server
        """
        params = {
            "email": email,
            "client_secret": client_secret,
            "send_attempt": send_attempt,
        }

        # if we have a rewrite rule set for the identity server,
        # apply it now.
        if id_server in self.rewrite_identity_server_urls:
            id_server = self.rewrite_identity_server_urls[id_server]

        if next_link:
            params["next_link"] = next_link

        if self.hs.config.using_identity_server_from_trusted_list:
            # Warn that a deprecated config option is in use
            logger.warn(
                'The config option "trust_identity_server_for_password_resets" '
                'has been replaced by "account_threepid_delegate". '
                "Please consult the sample config at docs/sample_config.yaml for "
                "details and update your config file."
            )

        try:
            data = yield self.http_client.post_json_get_json(
                id_server + "/_matrix/identity/api/v1/validate/email/requestToken",
                params,
            )
            return data
        except HttpResponseException as e:
            logger.info("Proxied requestToken failed: %r", e)
            raise e.to_synapse_error()
        except TimeoutError:
            raise SynapseError(500, "Timed out contacting identity server")

    @defer.inlineCallbacks
    def requestMsisdnToken(
        self,
        id_server,
        country,
        phone_number,
        client_secret,
        send_attempt,
        next_link=None,
    ):
        """
        Request an external server send an SMS message on our behalf for the purposes of
        threepid validation.
        Args:
            id_server (str): The identity server to proxy to
            country (str): The country code of the phone number
            phone_number (str): The number to send the message to
            client_secret (str): The unique client_secret sends by the user
            send_attempt (int): Which attempt this is
            next_link: A link to redirect the user to once they submit the token

        Returns:
            The json response body from the server
        """
        params = {
            "country": country,
            "phone_number": phone_number,
            "client_secret": client_secret,
            "send_attempt": send_attempt,
        }
        if next_link:
            params["next_link"] = next_link

        if self.hs.config.using_identity_server_from_trusted_list:
            # Warn that a deprecated config option is in use
            logger.warn(
                'The config option "trust_identity_server_for_password_resets" '
                'has been replaced by "account_threepid_delegate". '
                "Please consult the sample config at docs/sample_config.yaml for "
                "details and update your config file."
            )

        # if we have a rewrite rule set for the identity server,
        # apply it now.
        if id_server in self.rewrite_identity_server_urls:
            id_server = self.rewrite_identity_server_urls[id_server]
        try:
            data = yield self.http_client.post_json_get_json(
                id_server + "/_matrix/identity/api/v1/validate/msisdn/requestToken",
                params,
            )
        except HttpResponseException as e:
            logger.info("Proxied requestToken failed: %r", e)
            raise e.to_synapse_error()
        except TimeoutError:
            raise SynapseError(500, "Timed out contacting identity server")

        assert self.hs.config.public_baseurl

        # we need to tell the client to send the token back to us, since it doesn't
        # otherwise know where to send it, so add submit_url response parameter
        # (see also MSC2078)
        data["submit_url"] = (
            self.hs.config.public_baseurl
            + "_matrix/client/unstable/add_threepid/msisdn/submit_token"
        )
        return data

    @defer.inlineCallbacks
    def validate_threepid_session(self, client_secret, sid):
        """Validates a threepid session with only the client secret and session ID
        Tries validating against any configured account_threepid_delegates as well as locally.

        Args:
            client_secret (str): A secret provided by the client

            sid (str): The ID of the session

        Returns:
            Dict[str, str|int] if validation was successful, otherwise None
        """
        # XXX: We shouldn't need to keep wrapping and unwrapping this value
        threepid_creds = {"client_secret": client_secret, "sid": sid}

        # We don't actually know which medium this 3PID is. Thus we first assume it's email,
        # and if validation fails we try msisdn
        validation_session = None

        # Try to validate as email
        if self.hs.config.threepid_behaviour_email == ThreepidBehaviour.REMOTE:
            # Ask our delegated email identity server
            validation_session = yield self.threepid_from_creds(
                self.hs.config.account_threepid_delegate_email, threepid_creds
            )
        elif self.hs.config.threepid_behaviour_email == ThreepidBehaviour.LOCAL:
            # Get a validated session matching these details
            validation_session = yield self.store.get_threepid_validation_session(
                "email", client_secret, sid=sid, validated=True
            )

        if validation_session:
            return validation_session

        # Try to validate as msisdn
        if self.hs.config.account_threepid_delegate_msisdn:
            # Ask our delegated msisdn identity server
            validation_session = yield self.threepid_from_creds(
                self.hs.config.account_threepid_delegate_msisdn, threepid_creds
            )

        return validation_session

    @defer.inlineCallbacks
    def proxy_msisdn_submit_token(self, id_server, client_secret, sid, token):
        """Proxy a POST submitToken request to an identity server for verification purposes

        Args:
            id_server (str): The identity server URL to contact

            client_secret (str): Secret provided by the client

            sid (str): The ID of the session

            token (str): The verification token

        Raises:
            SynapseError: If we failed to contact the identity server

        Returns:
            Deferred[dict]: The response dict from the identity server
        """
        body = {"client_secret": client_secret, "sid": sid, "token": token}

        try:
            return (
                yield self.http_client.post_json_get_json(
                    id_server + "/_matrix/identity/api/v1/validate/msisdn/submitToken",
                    body,
                )
            )
        except TimeoutError:
            raise SynapseError(500, "Timed out contacting identity server")
        except HttpResponseException as e:
            logger.warning("Error contacting msisdn account_threepid_delegate: %s", e)
            raise SynapseError(400, "Error contacting the identity server")

<<<<<<< HEAD
    # TODO: The following methods are used for proxying IS requests using
    # the CS API. They should be consolidated with those in RoomMemberHandler
    # https://github.com/matrix-org/synapse-dinsic/issues/25

    @defer.inlineCallbacks
    def lookup_3pid(self, id_server, medium, address):
=======
    @defer.inlineCallbacks
    def lookup_3pid(self, id_server, medium, address, id_access_token=None):
>>>>>>> 8c27bc8b
        """Looks up a 3pid in the passed identity server.

        Args:
            id_server (str): The server name (including port, if required)
                of the identity server to use.
            medium (str): The type of the third party identifier (e.g. "email").
            address (str): The third party identifier (e.g. "foo@example.com").
<<<<<<< HEAD

        Returns:
            Deferred[dict]: The result of the lookup. See
            https://matrix.org/docs/spec/identity_service/r0.1.0.html#association-lookup
            for details
        """
        if not self._enable_lookup:
            raise AuthError(
                403, "Looking up third-party identifiers is denied from this server"
            )

        target = self.rewrite_identity_server_urls.get(id_server, id_server)

        try:
            data = yield self.http_client.get_json(
                "https://%s/_matrix/identity/api/v1/lookup" % (target,),
=======
            id_access_token (str|None): The access token to authenticate to the identity
                server with

        Returns:
            str|None: the matrix ID of the 3pid, or None if it is not recognized.
        """
        if id_access_token is not None:
            try:
                results = yield self._lookup_3pid_v2(
                    id_server, id_access_token, medium, address
                )
                return results

            except Exception as e:
                # Catch HttpResponseExcept for a non-200 response code
                # Check if this identity server does not know about v2 lookups
                if isinstance(e, HttpResponseException) and e.code == 404:
                    # This is an old identity server that does not yet support v2 lookups
                    logger.warning(
                        "Attempted v2 lookup on v1 identity server %s. Falling "
                        "back to v1",
                        id_server,
                    )
                else:
                    logger.warning("Error when looking up hashing details: %s", e)
                    return None

        return (yield self._lookup_3pid_v1(id_server, medium, address))

    @defer.inlineCallbacks
    def _lookup_3pid_v1(self, id_server, medium, address):
        """Looks up a 3pid in the passed identity server using v1 lookup.

        Args:
            id_server (str): The server name (including port, if required)
                of the identity server to use.
            medium (str): The type of the third party identifier (e.g. "email").
            address (str): The third party identifier (e.g. "foo@example.com").

        Returns:
            str: the matrix ID of the 3pid, or None if it is not recognized.
        """
        try:
            data = yield self.blacklisting_http_client.get_json(
                "%s%s/_matrix/identity/api/v1/lookup" % (id_server_scheme, id_server),
>>>>>>> 8c27bc8b
                {"medium": medium, "address": address},
            )

            if "mxid" in data:
                if "signatures" not in data:
                    raise AuthError(401, "No signatures on 3pid binding")
                yield self._verify_any_signature(data, id_server)
<<<<<<< HEAD

        except HttpResponseException as e:
            logger.info("Proxied lookup failed: %r", e)
            raise e.to_synapse_error()
        except IOError as e:
            logger.info("Failed to contact %r: %s", id_server, e)
            raise ProxiedRequestError(503, "Failed to contact identity server")

        defer.returnValue(data)

    @defer.inlineCallbacks
    def bulk_lookup_3pid(self, id_server, threepids):
        """Looks up given 3pids in the passed identity server.
=======
                return data["mxid"]
        except TimeoutError:
            raise SynapseError(500, "Timed out contacting identity server")
        except IOError as e:
            logger.warning("Error from v1 identity server lookup: %s" % (e,))

        return None

    @defer.inlineCallbacks
    def _lookup_3pid_v2(self, id_server, id_access_token, medium, address):
        """Looks up a 3pid in the passed identity server using v2 lookup.
>>>>>>> 8c27bc8b

        Args:
            id_server (str): The server name (including port, if required)
                of the identity server to use.
<<<<<<< HEAD
            threepids ([[str, str]]): The third party identifiers to lookup, as
                a list of 2-string sized lists ([medium, address]).

        Returns:
            Deferred[dict]: The result of the lookup. See
            https://matrix.org/docs/spec/identity_service/r0.1.0.html#association-lookup
            for details
        """
        if not self._enable_lookup:
            raise AuthError(
                403, "Looking up third-party identifiers is denied from this server"
            )

        target = self.rewrite_identity_server_urls.get(id_server, id_server)

        try:
            data = yield self.http_client.post_json_get_json(
                "https://%s/_matrix/identity/api/v1/bulk_lookup" % (target,),
                {"threepids": threepids},
            )

        except HttpResponseException as e:
            logger.info("Proxied lookup failed: %r", e)
            raise e.to_synapse_error()
        except IOError as e:
            logger.info("Failed to contact %r: %s", id_server, e)
            raise ProxiedRequestError(503, "Failed to contact identity server")

        defer.returnValue(data)
=======
            id_access_token (str): The access token to authenticate to the identity server with
            medium (str): The type of the third party identifier (e.g. "email").
            address (str): The third party identifier (e.g. "foo@example.com").

        Returns:
            Deferred[str|None]: the matrix ID of the 3pid, or None if it is not recognised.
        """
        # Check what hashing details are supported by this identity server
        try:
            hash_details = yield self.blacklisting_http_client.get_json(
                "%s%s/_matrix/identity/v2/hash_details" % (id_server_scheme, id_server),
                {"access_token": id_access_token},
            )
        except TimeoutError:
            raise SynapseError(500, "Timed out contacting identity server")

        if not isinstance(hash_details, dict):
            logger.warning(
                "Got non-dict object when checking hash details of %s%s: %s",
                id_server_scheme,
                id_server,
                hash_details,
            )
            raise SynapseError(
                400,
                "Non-dict object from %s%s during v2 hash_details request: %s"
                % (id_server_scheme, id_server, hash_details),
            )

        # Extract information from hash_details
        supported_lookup_algorithms = hash_details.get("algorithms")
        lookup_pepper = hash_details.get("lookup_pepper")
        if (
            not supported_lookup_algorithms
            or not isinstance(supported_lookup_algorithms, list)
            or not lookup_pepper
            or not isinstance(lookup_pepper, str)
        ):
            raise SynapseError(
                400,
                "Invalid hash details received from identity server %s%s: %s"
                % (id_server_scheme, id_server, hash_details),
            )

        # Check if any of the supported lookup algorithms are present
        if LookupAlgorithm.SHA256 in supported_lookup_algorithms:
            # Perform a hashed lookup
            lookup_algorithm = LookupAlgorithm.SHA256

            # Hash address, medium and the pepper with sha256
            to_hash = "%s %s %s" % (address, medium, lookup_pepper)
            lookup_value = sha256_and_url_safe_base64(to_hash)

        elif LookupAlgorithm.NONE in supported_lookup_algorithms:
            # Perform a non-hashed lookup
            lookup_algorithm = LookupAlgorithm.NONE

            # Combine together plaintext address and medium
            lookup_value = "%s %s" % (address, medium)

        else:
            logger.warning(
                "None of the provided lookup algorithms of %s are supported: %s",
                id_server,
                supported_lookup_algorithms,
            )
            raise SynapseError(
                400,
                "Provided identity server does not support any v2 lookup "
                "algorithms that this homeserver supports.",
            )

        # Authenticate with identity server given the access token from the client
        headers = {"Authorization": create_id_access_token_header(id_access_token)}

        try:
            lookup_results = yield self.blacklisting_http_client.post_json_get_json(
                "%s%s/_matrix/identity/v2/lookup" % (id_server_scheme, id_server),
                {
                    "addresses": [lookup_value],
                    "algorithm": lookup_algorithm,
                    "pepper": lookup_pepper,
                },
                headers=headers,
            )
        except TimeoutError:
            raise SynapseError(500, "Timed out contacting identity server")
        except Exception as e:
            logger.warning("Error when performing a v2 3pid lookup: %s", e)
            raise SynapseError(
                500, "Unknown error occurred during identity server lookup"
            )

        # Check for a mapping from what we looked up to an MXID
        if "mappings" not in lookup_results or not isinstance(
            lookup_results["mappings"], dict
        ):
            logger.warning("No results from 3pid lookup")
            return None

        # Return the MXID if it's available, or None otherwise
        mxid = lookup_results["mappings"].get(lookup_value)
        return mxid
>>>>>>> 8c27bc8b

    @defer.inlineCallbacks
    def _verify_any_signature(self, data, server_hostname):
        if server_hostname not in data["signatures"]:
            raise AuthError(401, "No signature from server %s" % (server_hostname,))
<<<<<<< HEAD

        for key_name, signature in data["signatures"][server_hostname].items():
            target = self.rewrite_identity_server_urls.get(
                server_hostname, server_hostname
            )

            key_data = yield self.http_client.get_json(
                "https://%s/_matrix/identity/api/v1/pubkey/%s" % (target, key_name)
            )
=======
        for key_name, signature in data["signatures"][server_hostname].items():
            try:
                key_data = yield self.blacklisting_http_client.get_json(
                    "%s%s/_matrix/identity/api/v1/pubkey/%s"
                    % (id_server_scheme, server_hostname, key_name)
                )
            except TimeoutError:
                raise SynapseError(500, "Timed out contacting identity server")
>>>>>>> 8c27bc8b
            if "public_key" not in key_data:
                raise AuthError(
                    401, "No public key named %s from %s" % (key_name, server_hostname)
                )
            verify_signed_json(
                data,
                server_hostname,
                decode_verify_key_bytes(
                    key_name, decode_base64(key_data["public_key"])
                ),
            )
            return

<<<<<<< HEAD
        raise AuthError(401, "No signature from server %s" % (server_hostname,))
=======
    @defer.inlineCallbacks
    def ask_id_server_for_third_party_invite(
        self,
        requester,
        id_server,
        medium,
        address,
        room_id,
        inviter_user_id,
        room_alias,
        room_avatar_url,
        room_join_rules,
        room_name,
        inviter_display_name,
        inviter_avatar_url,
        id_access_token=None,
    ):
        """
        Asks an identity server for a third party invite.

        Args:
            requester (Requester)
            id_server (str): hostname + optional port for the identity server.
            medium (str): The literal string "email".
            address (str): The third party address being invited.
            room_id (str): The ID of the room to which the user is invited.
            inviter_user_id (str): The user ID of the inviter.
            room_alias (str): An alias for the room, for cosmetic notifications.
            room_avatar_url (str): The URL of the room's avatar, for cosmetic
                notifications.
            room_join_rules (str): The join rules of the email (e.g. "public").
            room_name (str): The m.room.name of the room.
            inviter_display_name (str): The current display name of the
                inviter.
            inviter_avatar_url (str): The URL of the inviter's avatar.
            id_access_token (str|None): The access token to authenticate to the identity
                server with

        Returns:
            A deferred tuple containing:
                token (str): The token which must be signed to prove authenticity.
                public_keys ([{"public_key": str, "key_validity_url": str}]):
                    public_key is a base64-encoded ed25519 public key.
                fallback_public_key: One element from public_keys.
                display_name (str): A user-friendly name to represent the invited
                    user.
        """
        invite_config = {
            "medium": medium,
            "address": address,
            "room_id": room_id,
            "room_alias": room_alias,
            "room_avatar_url": room_avatar_url,
            "room_join_rules": room_join_rules,
            "room_name": room_name,
            "sender": inviter_user_id,
            "sender_display_name": inviter_display_name,
            "sender_avatar_url": inviter_avatar_url,
        }

        # Add the identity service access token to the JSON body and use the v2
        # Identity Service endpoints if id_access_token is present
        data = None
        base_url = "%s%s/_matrix/identity" % (id_server_scheme, id_server)

        if id_access_token:
            key_validity_url = "%s%s/_matrix/identity/v2/pubkey/isvalid" % (
                id_server_scheme,
                id_server,
            )

            # Attempt a v2 lookup
            url = base_url + "/v2/store-invite"
            try:
                data = yield self.blacklisting_http_client.post_json_get_json(
                    url,
                    invite_config,
                    {"Authorization": create_id_access_token_header(id_access_token)},
                )
            except TimeoutError:
                raise SynapseError(500, "Timed out contacting identity server")
            except HttpResponseException as e:
                if e.code != 404:
                    logger.info("Failed to POST %s with JSON: %s", url, e)
                    raise e

        if data is None:
            key_validity_url = "%s%s/_matrix/identity/api/v1/pubkey/isvalid" % (
                id_server_scheme,
                id_server,
            )
            url = base_url + "/api/v1/store-invite"

            try:
                data = yield self.blacklisting_http_client.post_json_get_json(
                    url, invite_config
                )
            except TimeoutError:
                raise SynapseError(500, "Timed out contacting identity server")
            except HttpResponseException as e:
                logger.warning(
                    "Error trying to call /store-invite on %s%s: %s",
                    id_server_scheme,
                    id_server,
                    e,
                )

            if data is None:
                # Some identity servers may only support application/x-www-form-urlencoded
                # types. This is especially true with old instances of Sydent, see
                # https://github.com/matrix-org/sydent/pull/170
                try:
                    data = yield self.blacklisting_http_client.post_urlencoded_get_json(
                        url, invite_config
                    )
                except HttpResponseException as e:
                    logger.warning(
                        "Error calling /store-invite on %s%s with fallback "
                        "encoding: %s",
                        id_server_scheme,
                        id_server,
                        e,
                    )
                    raise e

        # TODO: Check for success
        token = data["token"]
        public_keys = data.get("public_keys", [])
        if "public_key" in data:
            fallback_public_key = {
                "public_key": data["public_key"],
                "key_validity_url": key_validity_url,
            }
        else:
            fallback_public_key = public_keys[0]

        if not public_keys:
            public_keys.append(fallback_public_key)
        display_name = data["display_name"]
        return token, public_keys, fallback_public_key, display_name
>>>>>>> 8c27bc8b


def create_id_access_token_header(id_access_token):
    """Create an Authorization header for passing to SimpleHttpClient as the header value
    of an HTTP request.

    Args:
        id_access_token (str): An identity server access token.

    Returns:
        list[str]: The ascii-encoded bearer token encased in a list.
    """
    # Prefix with Bearer
    bearer_token = "Bearer %s" % id_access_token

    # Encode headers to standard ascii
    bearer_token.encode("ascii")

    # Return as a list as that's how SimpleHttpClient takes header values
    return [bearer_token]


class LookupAlgorithm:
    """
    Supported hashing algorithms when performing a 3PID lookup.

    SHA256 - Hashing an (address, medium, pepper) combo with sha256, then url-safe base64
        encoding
    NONE - Not performing any hashing. Simply sending an (address, medium) combo in plaintext
    """

    SHA256 = "sha256"
    NONE = "none"<|MERGE_RESOLUTION|>--- conflicted
+++ resolved
@@ -610,17 +610,12 @@
             logger.warning("Error contacting msisdn account_threepid_delegate: %s", e)
             raise SynapseError(400, "Error contacting the identity server")
 
-<<<<<<< HEAD
-    # TODO: The following methods are used for proxying IS requests using
+    # TODO: The following two methods are used for proxying IS requests using
     # the CS API. They should be consolidated with those in RoomMemberHandler
     # https://github.com/matrix-org/synapse-dinsic/issues/25
 
     @defer.inlineCallbacks
-    def lookup_3pid(self, id_server, medium, address):
-=======
-    @defer.inlineCallbacks
-    def lookup_3pid(self, id_server, medium, address, id_access_token=None):
->>>>>>> 8c27bc8b
+    def proxy_lookup_3pid(self, id_server, medium, address):
         """Looks up a 3pid in the passed identity server.
 
         Args:
@@ -628,7 +623,6 @@
                 of the identity server to use.
             medium (str): The type of the third party identifier (e.g. "email").
             address (str): The third party identifier (e.g. "foo@example.com").
-<<<<<<< HEAD
 
         Returns:
             Deferred[dict]: The result of the lookup. See
@@ -645,13 +639,78 @@
         try:
             data = yield self.http_client.get_json(
                 "https://%s/_matrix/identity/api/v1/lookup" % (target,),
-=======
+                {"medium": medium, "address": address},
+            )
+
+            if "mxid" in data:
+                if "signatures" not in data:
+                    raise AuthError(401, "No signatures on 3pid binding")
+                yield self._verify_any_signature(data, id_server)
+
+        except HttpResponseException as e:
+            logger.info("Proxied lookup failed: %r", e)
+            raise e.to_synapse_error()
+        except IOError as e:
+            logger.info("Failed to contact %r: %s", id_server, e)
+            raise ProxiedRequestError(503, "Failed to contact identity server")
+
+        defer.returnValue(data)
+
+    @defer.inlineCallbacks
+    def proxy_bulk_lookup_3pid(self, id_server, threepids):
+        """Looks up given 3pids in the passed identity server.
+
+        Args:
+            id_server (str): The server name (including port, if required)
+                of the identity server to use.
+            threepids ([[str, str]]): The third party identifiers to lookup, as
+                a list of 2-string sized lists ([medium, address]).
+
+        Returns:
+            Deferred[dict]: The result of the lookup. See
+            https://matrix.org/docs/spec/identity_service/r0.1.0.html#association-lookup
+            for details
+        """
+        if not self._enable_lookup:
+            raise AuthError(
+                403, "Looking up third-party identifiers is denied from this server"
+            )
+
+        target = self.rewrite_identity_server_urls.get(id_server, id_server)
+
+        try:
+            data = yield self.http_client.post_json_get_json(
+                "https://%s/_matrix/identity/api/v1/bulk_lookup" % (target,),
+                {"threepids": threepids},
+            )
+
+        except HttpResponseException as e:
+            logger.info("Proxied lookup failed: %r", e)
+            raise e.to_synapse_error()
+        except IOError as e:
+            logger.info("Failed to contact %r: %s", id_server, e)
+            raise ProxiedRequestError(503, "Failed to contact identity server")
+
+        defer.returnValue(data)
+
+    @defer.inlineCallbacks
+    def lookup_3pid(self, id_server, medium, address, id_access_token=None):
+        """Looks up a 3pid in the passed identity server.
+
+        Args:
+            id_server (str): The server name (including port, if required)
+                of the identity server to use.
+            medium (str): The type of the third party identifier (e.g. "email").
+            address (str): The third party identifier (e.g. "foo@example.com").
             id_access_token (str|None): The access token to authenticate to the identity
                 server with
 
         Returns:
             str|None: the matrix ID of the 3pid, or None if it is not recognized.
         """
+        # Rewrite id_server URL if necessary
+        id_server = self._get_id_server_target(id_server)
+
         if id_access_token is not None:
             try:
                 results = yield self._lookup_3pid_v2(
@@ -689,9 +748,8 @@
             str: the matrix ID of the 3pid, or None if it is not recognized.
         """
         try:
-            data = yield self.blacklisting_http_client.get_json(
+            data = yield self.http_client.get_json(
                 "%s%s/_matrix/identity/api/v1/lookup" % (id_server_scheme, id_server),
->>>>>>> 8c27bc8b
                 {"medium": medium, "address": address},
             )
 
@@ -699,21 +757,6 @@
                 if "signatures" not in data:
                     raise AuthError(401, "No signatures on 3pid binding")
                 yield self._verify_any_signature(data, id_server)
-<<<<<<< HEAD
-
-        except HttpResponseException as e:
-            logger.info("Proxied lookup failed: %r", e)
-            raise e.to_synapse_error()
-        except IOError as e:
-            logger.info("Failed to contact %r: %s", id_server, e)
-            raise ProxiedRequestError(503, "Failed to contact identity server")
-
-        defer.returnValue(data)
-
-    @defer.inlineCallbacks
-    def bulk_lookup_3pid(self, id_server, threepids):
-        """Looks up given 3pids in the passed identity server.
-=======
                 return data["mxid"]
         except TimeoutError:
             raise SynapseError(500, "Timed out contacting identity server")
@@ -725,42 +768,10 @@
     @defer.inlineCallbacks
     def _lookup_3pid_v2(self, id_server, id_access_token, medium, address):
         """Looks up a 3pid in the passed identity server using v2 lookup.
->>>>>>> 8c27bc8b
 
         Args:
             id_server (str): The server name (including port, if required)
                 of the identity server to use.
-<<<<<<< HEAD
-            threepids ([[str, str]]): The third party identifiers to lookup, as
-                a list of 2-string sized lists ([medium, address]).
-
-        Returns:
-            Deferred[dict]: The result of the lookup. See
-            https://matrix.org/docs/spec/identity_service/r0.1.0.html#association-lookup
-            for details
-        """
-        if not self._enable_lookup:
-            raise AuthError(
-                403, "Looking up third-party identifiers is denied from this server"
-            )
-
-        target = self.rewrite_identity_server_urls.get(id_server, id_server)
-
-        try:
-            data = yield self.http_client.post_json_get_json(
-                "https://%s/_matrix/identity/api/v1/bulk_lookup" % (target,),
-                {"threepids": threepids},
-            )
-
-        except HttpResponseException as e:
-            logger.info("Proxied lookup failed: %r", e)
-            raise e.to_synapse_error()
-        except IOError as e:
-            logger.info("Failed to contact %r: %s", id_server, e)
-            raise ProxiedRequestError(503, "Failed to contact identity server")
-
-        defer.returnValue(data)
-=======
             id_access_token (str): The access token to authenticate to the identity server with
             medium (str): The type of the third party identifier (e.g. "email").
             address (str): The third party identifier (e.g. "foo@example.com").
@@ -770,7 +781,7 @@
         """
         # Check what hashing details are supported by this identity server
         try:
-            hash_details = yield self.blacklisting_http_client.get_json(
+            hash_details = yield self.http_client.get_json(
                 "%s%s/_matrix/identity/v2/hash_details" % (id_server_scheme, id_server),
                 {"access_token": id_access_token},
             )
@@ -788,7 +799,7 @@
                 400,
                 "Non-dict object from %s%s during v2 hash_details request: %s"
                 % (id_server_scheme, id_server, hash_details),
-            )
+                )
 
         # Extract information from hash_details
         supported_lookup_algorithms = hash_details.get("algorithms")
@@ -803,7 +814,7 @@
                 400,
                 "Invalid hash details received from identity server %s%s: %s"
                 % (id_server_scheme, id_server, hash_details),
-            )
+                )
 
         # Check if any of the supported lookup algorithms are present
         if LookupAlgorithm.SHA256 in supported_lookup_algorithms:
@@ -837,7 +848,7 @@
         headers = {"Authorization": create_id_access_token_header(id_access_token)}
 
         try:
-            lookup_results = yield self.blacklisting_http_client.post_json_get_json(
+            lookup_results = yield self.http_client.post_json_get_json(
                 "%s%s/_matrix/identity/v2/lookup" % (id_server_scheme, id_server),
                 {
                     "addresses": [lookup_value],
@@ -845,7 +856,7 @@
                     "pepper": lookup_pepper,
                 },
                 headers=headers,
-            )
+                )
         except TimeoutError:
             raise SynapseError(500, "Timed out contacting identity server")
         except Exception as e:
@@ -864,13 +875,11 @@
         # Return the MXID if it's available, or None otherwise
         mxid = lookup_results["mappings"].get(lookup_value)
         return mxid
->>>>>>> 8c27bc8b
 
     @defer.inlineCallbacks
     def _verify_any_signature(self, data, server_hostname):
         if server_hostname not in data["signatures"]:
             raise AuthError(401, "No signature from server %s" % (server_hostname,))
-<<<<<<< HEAD
 
         for key_name, signature in data["signatures"][server_hostname].items():
             target = self.rewrite_identity_server_urls.get(
@@ -880,16 +889,6 @@
             key_data = yield self.http_client.get_json(
                 "https://%s/_matrix/identity/api/v1/pubkey/%s" % (target, key_name)
             )
-=======
-        for key_name, signature in data["signatures"][server_hostname].items():
-            try:
-                key_data = yield self.blacklisting_http_client.get_json(
-                    "%s%s/_matrix/identity/api/v1/pubkey/%s"
-                    % (id_server_scheme, server_hostname, key_name)
-                )
-            except TimeoutError:
-                raise SynapseError(500, "Timed out contacting identity server")
->>>>>>> 8c27bc8b
             if "public_key" not in key_data:
                 raise AuthError(
                     401, "No public key named %s from %s" % (key_name, server_hostname)
@@ -903,9 +902,23 @@
             )
             return
 
-<<<<<<< HEAD
         raise AuthError(401, "No signature from server %s" % (server_hostname,))
-=======
+
+    def _get_id_server_target(self, id_server):
+        """Looks up an id_server's actual http endpoint
+
+        Args:
+            id_server (str): the server name to lookup.
+
+        Returns:
+            the http endpoint to connect to.
+        """
+        if id_server in self.rewrite_identity_server_urls:
+            return self.rewrite_identity_server_urls[id_server]
+
+        return id_server
+
+
     @defer.inlineCallbacks
     def ask_id_server_for_third_party_invite(
         self,
@@ -965,6 +978,9 @@
             "sender_display_name": inviter_display_name,
             "sender_avatar_url": inviter_avatar_url,
         }
+
+        # Rewrite the identity server URL if necessary
+        id_server = self._get_id_server_target(id_server)
 
         # Add the identity service access token to the JSON body and use the v2
         # Identity Service endpoints if id_access_token is present
@@ -1046,7 +1062,6 @@
             public_keys.append(fallback_public_key)
         display_name = data["display_name"]
         return token, public_keys, fallback_public_key, display_name
->>>>>>> 8c27bc8b
 
 
 def create_id_access_token_header(id_access_token):
