--- conflicted
+++ resolved
@@ -432,12 +432,6 @@
 
                             if current_state is not None:
                                 current_state_for_room[room_id] = current_state
-<<<<<<< HEAD
-                                delta = yield self._calculate_state_delta(
-                                    room_id, current_state,
-                                )
-                                state_delta_for_room[room_id] = delta
-=======
                                 with Measure(
                                         self._clock,
                                         "persist_events.calculate_state_delta",
@@ -445,9 +439,7 @@
                                     delta = yield self._calculate_state_delta(
                                         room_id, current_state,
                                     )
-                                    if delta is not None:
-                                        state_delta_for_room[room_id] = delta
->>>>>>> 69292de6
+                                    state_delta_for_room[room_id] = delta
 
                 yield self.runInteraction(
                     "persist_events",
