# -*- coding: utf-8 -*-
# Copyright 2014-2016 OpenMarket Ltd
# Copyright 2018-2019 New Vector Ltd
# Copyright 2019 The Matrix.org Foundation C.I.C.
#
# Licensed under the Apache License, Version 2.0 (the "License");
# you may not use this file except in compliance with the License.
# You may obtain a copy of the License at
#
#     http://www.apache.org/licenses/LICENSE-2.0
#
# Unless required by applicable law or agreed to in writing, software
# distributed under the License is distributed on an "AS IS" BASIS,
# WITHOUT WARRANTIES OR CONDITIONS OF ANY KIND, either express or implied.
# See the License for the specific language governing permissions and
# limitations under the License.

import itertools
import logging
from collections import Counter as c_counter, OrderedDict, deque, namedtuple
from functools import wraps

from six import iteritems, text_type
from six.moves import range

from canonicaljson import json
from prometheus_client import Counter, Histogram

from twisted.internet import defer

import synapse.metrics
from synapse.api.constants import EventTypes
from synapse.api.errors import SynapseError
from synapse.events import EventBase  # noqa: F401
from synapse.events.snapshot import EventContext  # noqa: F401
from synapse.metrics import BucketCollector
from synapse.metrics.background_process_metrics import run_as_background_process
from synapse.state import StateResolutionStore
from synapse.storage.background_updates import BackgroundUpdateStore
from synapse.storage.event_federation import EventFederationStore
from synapse.storage.events_worker import EventsWorkerStore
from synapse.storage.state import StateGroupWorkerStore
from synapse.types import RoomStreamToken, get_domain_from_id
from synapse.util import batch_iter
from synapse.util.async_helpers import ObservableDeferred
from synapse.util.caches.descriptors import cached, cachedInlineCallbacks
from synapse.util.frozenutils import frozendict_json_encoder
from synapse.util.logcontext import PreserveLoggingContext, make_deferred_yieldable
from synapse.util.logutils import log_function
from synapse.util.metrics import Measure

logger = logging.getLogger(__name__)

persist_event_counter = Counter("synapse_storage_events_persisted_events", "")
event_counter = Counter(
    "synapse_storage_events_persisted_events_sep",
    "",
    ["type", "origin_type", "origin_entity"],
)

# The number of times we are recalculating the current state
state_delta_counter = Counter("synapse_storage_events_state_delta", "")

# The number of times we are recalculating state when there is only a
# single forward extremity
state_delta_single_event_counter = Counter(
    "synapse_storage_events_state_delta_single_event", ""
)

# The number of times we are reculating state when we could have resonably
# calculated the delta when we calculated the state for an event we were
# persisting.
state_delta_reuse_delta_counter = Counter(
    "synapse_storage_events_state_delta_reuse_delta", ""
)

# The number of forward extremities for each new event.
forward_extremities_counter = Histogram(
    "synapse_storage_events_forward_extremities_persisted",
<<<<<<< HEAD
    "",
=======
    "Number of forward extremities for each new event",
>>>>>>> f8bd30af
    buckets=(1, 2, 3, 5, 7, 10, 15, 20, 50, 100, 200, 500, "+Inf"),
)

# The number of stale forward extremities for each new event. Stale extremities
# are those that were in the previous set of extremities as well as the new.
stale_forward_extremities_counter = Histogram(
    "synapse_storage_events_stale_forward_extremities_persisted",
<<<<<<< HEAD
    "",
=======
    "Number of unchanged forward extremities for each new event",
>>>>>>> f8bd30af
    buckets=(0, 1, 2, 3, 5, 7, 10, 15, 20, 50, 100, 200, 500, "+Inf"),
)


def encode_json(json_object):
    """
    Encode a Python object as JSON and return it in a Unicode string.
    """
    out = frozendict_json_encoder.encode(json_object)
    if isinstance(out, bytes):
        out = out.decode("utf8")
    return out


class _EventPeristenceQueue(object):
    """Queues up events so that they can be persisted in bulk with only one
    concurrent transaction per room.
    """

    _EventPersistQueueItem = namedtuple(
        "_EventPersistQueueItem", ("events_and_contexts", "backfilled", "deferred")
    )

    def __init__(self):
        self._event_persist_queues = {}
        self._currently_persisting_rooms = set()

    def add_to_queue(self, room_id, events_and_contexts, backfilled):
        """Add events to the queue, with the given persist_event options.

        NB: due to the normal usage pattern of this method, it does *not*
        follow the synapse logcontext rules, and leaves the logcontext in
        place whether or not the returned deferred is ready.

        Args:
            room_id (str):
            events_and_contexts (list[(EventBase, EventContext)]):
            backfilled (bool):

        Returns:
            defer.Deferred: a deferred which will resolve once the events are
                persisted. Runs its callbacks *without* a logcontext.
        """
        queue = self._event_persist_queues.setdefault(room_id, deque())
        if queue:
            # if the last item in the queue has the same `backfilled` setting,
            # we can just add these new events to that item.
            end_item = queue[-1]
            if end_item.backfilled == backfilled:
                end_item.events_and_contexts.extend(events_and_contexts)
                return end_item.deferred.observe()

        deferred = ObservableDeferred(defer.Deferred(), consumeErrors=True)

        queue.append(
            self._EventPersistQueueItem(
                events_and_contexts=events_and_contexts,
                backfilled=backfilled,
                deferred=deferred,
            )
        )

        return deferred.observe()

    def handle_queue(self, room_id, per_item_callback):
        """Attempts to handle the queue for a room if not already being handled.

        The given callback will be invoked with for each item in the queue,
        of type _EventPersistQueueItem. The per_item_callback will continuously
        be called with new items, unless the queue becomnes empty. The return
        value of the function will be given to the deferreds waiting on the item,
        exceptions will be passed to the deferreds as well.

        This function should therefore be called whenever anything is added
        to the queue.

        If another callback is currently handling the queue then it will not be
        invoked.
        """

        if room_id in self._currently_persisting_rooms:
            return

        self._currently_persisting_rooms.add(room_id)

        @defer.inlineCallbacks
        def handle_queue_loop():
            try:
                queue = self._get_drainining_queue(room_id)
                for item in queue:
                    try:
                        ret = yield per_item_callback(item)
                    except Exception:
                        with PreserveLoggingContext():
                            item.deferred.errback()
                    else:
                        with PreserveLoggingContext():
                            item.deferred.callback(ret)
            finally:
                queue = self._event_persist_queues.pop(room_id, None)
                if queue:
                    self._event_persist_queues[room_id] = queue
                self._currently_persisting_rooms.discard(room_id)

        # set handle_queue_loop off in the background
        run_as_background_process("persist_events", handle_queue_loop)

    def _get_drainining_queue(self, room_id):
        queue = self._event_persist_queues.setdefault(room_id, deque())

        try:
            while True:
                yield queue.popleft()
        except IndexError:
            # Queue has been drained.
            pass


_EventCacheEntry = namedtuple("_EventCacheEntry", ("event", "redacted_event"))


def _retry_on_integrity_error(func):
    """Wraps a database function so that it gets retried on IntegrityError,
    with `delete_existing=True` passed in.

    Args:
        func: function that returns a Deferred and accepts a `delete_existing` arg
    """

    @wraps(func)
    @defer.inlineCallbacks
    def f(self, *args, **kwargs):
        try:
            res = yield func(self, *args, **kwargs)
        except self.database_engine.module.IntegrityError:
            logger.exception("IntegrityError, retrying.")
            res = yield func(self, *args, delete_existing=True, **kwargs)
        defer.returnValue(res)

    return f


# inherits from EventFederationStore so that we can call _update_backward_extremities
# and _handle_mult_prev_events (though arguably those could both be moved in here)
class EventsStore(
    StateGroupWorkerStore,
    EventFederationStore,
    EventsWorkerStore,
    BackgroundUpdateStore,
):
    def __init__(self, db_conn, hs):
        super(EventsStore, self).__init__(db_conn, hs)

        self._event_persist_queue = _EventPeristenceQueue()
        self._state_resolution_handler = hs.get_state_resolution_handler()

        # Collect metrics on the number of forward extremities that exist.
        # Counter of number of extremities to count
        self._current_forward_extremities_amount = c_counter()

        BucketCollector(
            "synapse_forward_extremities",
            lambda: self._current_forward_extremities_amount,
            buckets=[1, 2, 3, 5, 7, 10, 15, 20, 50, 100, 200, 500, "+Inf"],
        )

        # Read the extrems every 60 minutes
        hs.get_clock().looping_call(self._read_forward_extremities, 60 * 60 * 1000)

    @defer.inlineCallbacks
    def _read_forward_extremities(self):
        def fetch(txn):
            txn.execute(
                """
                select count(*) c from event_forward_extremities
                group by room_id
                """
            )
            return txn.fetchall()

        res = yield self.runInteraction("read_forward_extremities", fetch)
        self._current_forward_extremities_amount = c_counter(list(x[0] for x in res))

    @defer.inlineCallbacks
    def persist_events(self, events_and_contexts, backfilled=False):
        """
        Write events to the database
        Args:
            events_and_contexts: list of tuples of (event, context)
            backfilled (bool): Whether the results are retrieved from federation
                via backfill or not. Used to determine if they're "new" events
                which might update the current state etc.

        Returns:
            Deferred[int]: the stream ordering of the latest persisted event
        """
        partitioned = {}
        for event, ctx in events_and_contexts:
            partitioned.setdefault(event.room_id, []).append((event, ctx))

        deferreds = []
        for room_id, evs_ctxs in iteritems(partitioned):
            d = self._event_persist_queue.add_to_queue(
                room_id, evs_ctxs, backfilled=backfilled
            )
            deferreds.append(d)

        for room_id in partitioned:
            self._maybe_start_persisting(room_id)

        yield make_deferred_yieldable(
            defer.gatherResults(deferreds, consumeErrors=True)
        )

        max_persisted_id = yield self._stream_id_gen.get_current_token()

        defer.returnValue(max_persisted_id)

    @defer.inlineCallbacks
    @log_function
    def persist_event(self, event, context, backfilled=False):
        """

        Args:
            event (EventBase):
            context (EventContext):
            backfilled (bool):

        Returns:
            Deferred: resolves to (int, int): the stream ordering of ``event``,
            and the stream ordering of the latest persisted event
        """
        deferred = self._event_persist_queue.add_to_queue(
            event.room_id, [(event, context)], backfilled=backfilled
        )

        self._maybe_start_persisting(event.room_id)

        yield make_deferred_yieldable(deferred)

        max_persisted_id = yield self._stream_id_gen.get_current_token()
        defer.returnValue((event.internal_metadata.stream_ordering, max_persisted_id))

    def _maybe_start_persisting(self, room_id):
        @defer.inlineCallbacks
        def persisting_queue(item):
            with Measure(self._clock, "persist_events"):
                yield self._persist_events(
                    item.events_and_contexts, backfilled=item.backfilled
                )

        self._event_persist_queue.handle_queue(room_id, persisting_queue)

    @_retry_on_integrity_error
    @defer.inlineCallbacks
    def _persist_events(
        self, events_and_contexts, backfilled=False, delete_existing=False
    ):
        """Persist events to db

        Args:
            events_and_contexts (list[(EventBase, EventContext)]):
            backfilled (bool):
            delete_existing (bool):

        Returns:
            Deferred: resolves when the events have been persisted
        """
        if not events_and_contexts:
            return

        if backfilled:
            stream_ordering_manager = self._backfill_id_gen.get_next_mult(
                len(events_and_contexts)
            )
        else:
            stream_ordering_manager = self._stream_id_gen.get_next_mult(
                len(events_and_contexts)
            )

        with stream_ordering_manager as stream_orderings:
            for (event, context), stream in zip(events_and_contexts, stream_orderings):
                event.internal_metadata.stream_ordering = stream

            chunks = [
                events_and_contexts[x : x + 100]
                for x in range(0, len(events_and_contexts), 100)
            ]

            for chunk in chunks:
                # We can't easily parallelize these since different chunks
                # might contain the same event. :(

                # NB: Assumes that we are only persisting events for one room
                # at a time.

                # map room_id->list[event_ids] giving the new forward
                # extremities in each room
                new_forward_extremeties = {}

                # map room_id->(type,state_key)->event_id tracking the full
                # state in each room after adding these events.
                # This is simply used to prefill the get_current_state_ids
                # cache
                current_state_for_room = {}

                # map room_id->(to_delete, to_insert) where to_delete is a list
                # of type/state keys to remove from current state, and to_insert
                # is a map (type,key)->event_id giving the state delta in each
                # room
                state_delta_for_room = {}

                if not backfilled:
                    with Measure(self._clock, "_calculate_state_and_extrem"):
                        # Work out the new "current state" for each room.
                        # We do this by working out what the new extremities are and then
                        # calculating the state from that.
                        events_by_room = {}
                        for event, context in chunk:
                            events_by_room.setdefault(event.room_id, []).append(
                                (event, context)
                            )

                        for room_id, ev_ctx_rm in iteritems(events_by_room):
                            latest_event_ids = yield self.get_latest_event_ids_in_room(
                                room_id
                            )
                            new_latest_event_ids = yield self._calculate_new_extremities(
                                room_id, ev_ctx_rm, latest_event_ids
                            )

                            latest_event_ids = set(latest_event_ids)
                            if new_latest_event_ids == latest_event_ids:
                                # No change in extremities, so no change in state
                                continue

                            # there should always be at least one forward extremity.
                            # (except during the initial persistence of the send_join
                            # results, in which case there will be no existing
                            # extremities, so we'll `continue` above and skip this bit.)
                            assert new_latest_event_ids, "No forward extremities left!"

                            new_forward_extremeties[room_id] = new_latest_event_ids

                            len_1 = (
                                len(latest_event_ids) == 1
                                and len(new_latest_event_ids) == 1
                            )
                            if len_1:
                                all_single_prev_not_state = all(
                                    len(event.prev_event_ids()) == 1
                                    and not event.is_state()
                                    for event, ctx in ev_ctx_rm
                                )
                                # Don't bother calculating state if they're just
                                # a long chain of single ancestor non-state events.
                                if all_single_prev_not_state:
                                    continue

                            state_delta_counter.inc()
                            if len(new_latest_event_ids) == 1:
                                state_delta_single_event_counter.inc()

                                # This is a fairly handwavey check to see if we could
                                # have guessed what the delta would have been when
                                # processing one of these events.
                                # What we're interested in is if the latest extremities
                                # were the same when we created the event as they are
                                # now. When this server creates a new event (as opposed
                                # to receiving it over federation) it will use the
                                # forward extremities as the prev_events, so we can
                                # guess this by looking at the prev_events and checking
                                # if they match the current forward extremities.
                                for ev, _ in ev_ctx_rm:
                                    prev_event_ids = set(ev.prev_event_ids())
                                    if latest_event_ids == prev_event_ids:
                                        state_delta_reuse_delta_counter.inc()
                                        break

                            logger.info("Calculating state delta for room %s", room_id)
                            with Measure(
                                self._clock, "persist_events.get_new_state_after_events"
                            ):
                                res = yield self._get_new_state_after_events(
                                    room_id,
                                    ev_ctx_rm,
                                    latest_event_ids,
                                    new_latest_event_ids,
                                )
                                current_state, delta_ids = res

                            # If either are not None then there has been a change,
                            # and we need to work out the delta (or use that
                            # given)
                            if delta_ids is not None:
                                # If there is a delta we know that we've
                                # only added or replaced state, never
                                # removed keys entirely.
                                state_delta_for_room[room_id] = ([], delta_ids)
                            elif current_state is not None:
                                with Measure(
                                    self._clock, "persist_events.calculate_state_delta"
                                ):
                                    delta = yield self._calculate_state_delta(
                                        room_id, current_state
                                    )
                                state_delta_for_room[room_id] = delta

                            # If we have the current_state then lets prefill
                            # the cache with it.
                            if current_state is not None:
                                current_state_for_room[room_id] = current_state

                yield self.runInteraction(
                    "persist_events",
                    self._persist_events_txn,
                    events_and_contexts=chunk,
                    backfilled=backfilled,
                    delete_existing=delete_existing,
                    state_delta_for_room=state_delta_for_room,
                    new_forward_extremeties=new_forward_extremeties,
                )
                persist_event_counter.inc(len(chunk))

                if not backfilled:
                    # backfilled events have negative stream orderings, so we don't
                    # want to set the event_persisted_position to that.
                    synapse.metrics.event_persisted_position.set(
                        chunk[-1][0].internal_metadata.stream_ordering
                    )

                for event, context in chunk:
                    if context.app_service:
                        origin_type = "local"
                        origin_entity = context.app_service.id
                    elif self.hs.is_mine_id(event.sender):
                        origin_type = "local"
                        origin_entity = "*client*"
                    else:
                        origin_type = "remote"
                        origin_entity = get_domain_from_id(event.sender)

                    event_counter.labels(event.type, origin_type, origin_entity).inc()

                for room_id, new_state in iteritems(current_state_for_room):
                    self.get_current_state_ids.prefill((room_id,), new_state)

                for room_id, latest_event_ids in iteritems(new_forward_extremeties):
                    self.get_latest_event_ids_in_room.prefill(
                        (room_id,), list(latest_event_ids)
                    )

    @defer.inlineCallbacks
    def _calculate_new_extremities(self, room_id, event_contexts, latest_event_ids):
        """Calculates the new forward extremities for a room given events to
        persist.

        Assumes that we are only persisting events for one room at a time.
        """

        # we're only interested in new events which aren't outliers and which aren't
        # being rejected.
        new_events = [
            event
            for event, ctx in event_contexts
            if not event.internal_metadata.is_outlier()
            and not ctx.rejected
            and not event.internal_metadata.is_soft_failed()
        ]

        latest_event_ids = set(latest_event_ids)

        # start with the existing forward extremities
        result = set(latest_event_ids)

        # add all the new events to the list
        result.update(event.event_id for event in new_events)

        # Now remove all events which are prev_events of any of the new events
        result.difference_update(
            e_id for event in new_events for e_id in event.prev_event_ids()
        )

        # Remove any events which are prev_events of any existing events.
        existing_prevs = yield self._get_events_which_are_prevs(result)
        result.difference_update(existing_prevs)

        # Finally handle the case where the new events have soft-failed prev
        # events. If they do we need to remove them and their prev events,
        # otherwise we end up with dangling extremities.
        existing_prevs = yield self._get_prevs_before_rejected(
            e_id for event in new_events for e_id in event.prev_event_ids()
        )
        result.difference_update(existing_prevs)

        # We only update metrics for events that change forward extremities
        # (e.g. we ignore backfill/outliers/etc)
        if result != latest_event_ids:
            forward_extremities_counter.observe(len(result))
<<<<<<< HEAD
            stale = set(latest_event_ids) & result
=======
            stale = latest_event_ids & result
>>>>>>> f8bd30af
            stale_forward_extremities_counter.observe(len(stale))

        defer.returnValue(result)

    @defer.inlineCallbacks
    def _get_events_which_are_prevs(self, event_ids):
        """Filter the supplied list of event_ids to get those which are prev_events of
        existing (non-outlier/rejected) events.

        Args:
            event_ids (Iterable[str]): event ids to filter

        Returns:
            Deferred[List[str]]: filtered event ids
        """
        results = []

        def _get_events_which_are_prevs_txn(txn, batch):
            sql = """
            SELECT prev_event_id, internal_metadata
            FROM event_edges
                INNER JOIN events USING (event_id)
                LEFT JOIN rejections USING (event_id)
                LEFT JOIN event_json USING (event_id)
            WHERE
                prev_event_id IN (%s)
                AND NOT events.outlier
                AND rejections.event_id IS NULL
            """ % (
                ",".join("?" for _ in batch),
            )

            txn.execute(sql, batch)
            results.extend(r[0] for r in txn if not json.loads(r[1]).get("soft_failed"))

        for chunk in batch_iter(event_ids, 100):
            yield self.runInteraction(
                "_get_events_which_are_prevs", _get_events_which_are_prevs_txn, chunk
            )

        defer.returnValue(results)

    @defer.inlineCallbacks
    def _get_prevs_before_rejected(self, event_ids):
        """Get soft-failed ancestors to remove from the extremities.

        Given a set of events, find all those that have been soft-failed or
        rejected. Returns those soft failed/rejected events and their prev
        events (whether soft-failed/rejected or not), and recurses up the
        prev-event graph until it finds no more soft-failed/rejected events.

        This is used to find extremities that are ancestors of new events, but
        are separated by soft failed events.

        Args:
            event_ids (Iterable[str]): Events to find prev events for. Note
                that these must have already been persisted.

        Returns:
            Deferred[set[str]]
        """

        # The set of event_ids to return. This includes all soft-failed events
        # and their prev events.
        existing_prevs = set()

        def _get_prevs_before_rejected_txn(txn, batch):
            to_recursively_check = batch

            while to_recursively_check:
                sql = """
                SELECT
                    event_id, prev_event_id, internal_metadata,
                    rejections.event_id IS NOT NULL
                FROM event_edges
                    INNER JOIN events USING (event_id)
                    LEFT JOIN rejections USING (event_id)
                    LEFT JOIN event_json USING (event_id)
                WHERE
                    event_id IN (%s)
                    AND NOT events.outlier
                """ % (
                    ",".join("?" for _ in to_recursively_check),
                )

                txn.execute(sql, to_recursively_check)
                to_recursively_check = []

                for event_id, prev_event_id, metadata, rejected in txn:
                    if prev_event_id in existing_prevs:
                        continue

                    soft_failed = json.loads(metadata).get("soft_failed")
                    if soft_failed or rejected:
                        to_recursively_check.append(prev_event_id)
                        existing_prevs.add(prev_event_id)

        for chunk in batch_iter(event_ids, 100):
            yield self.runInteraction(
                "_get_prevs_before_rejected", _get_prevs_before_rejected_txn, chunk
            )

        defer.returnValue(existing_prevs)

    @defer.inlineCallbacks
    def _get_new_state_after_events(
        self, room_id, events_context, old_latest_event_ids, new_latest_event_ids
    ):
        """Calculate the current state dict after adding some new events to
        a room

        Args:
            room_id (str):
                room to which the events are being added. Used for logging etc

            events_context (list[(EventBase, EventContext)]):
                events and contexts which are being added to the room

            old_latest_event_ids (iterable[str]):
                the old forward extremities for the room.

            new_latest_event_ids (iterable[str]):
                the new forward extremities for the room.

        Returns:
            Deferred[tuple[dict[(str,str), str]|None, dict[(str,str), str]|None]]:
            Returns a tuple of two state maps, the first being the full new current
            state and the second being the delta to the existing current state.
            If both are None then there has been no change.

            If there has been a change then we only return the delta if its
            already been calculated. Conversely if we do know the delta then
            the new current state is only returned if we've already calculated
            it.
        """
        # map from state_group to ((type, key) -> event_id) state map
        state_groups_map = {}

        # Map from (prev state group, new state group) -> delta state dict
        state_group_deltas = {}

        for ev, ctx in events_context:
            if ctx.state_group is None:
                # This should only happen for outlier events.
                if not ev.internal_metadata.is_outlier():
                    raise Exception(
                        "Context for new event %s has no state "
                        "group" % (ev.event_id,)
                    )
                continue

            if ctx.state_group in state_groups_map:
                continue

            # We're only interested in pulling out state that has already
            # been cached in the context. We'll pull stuff out of the DB later
            # if necessary.
            current_state_ids = ctx.get_cached_current_state_ids()
            if current_state_ids is not None:
                state_groups_map[ctx.state_group] = current_state_ids

            if ctx.prev_group:
                state_group_deltas[(ctx.prev_group, ctx.state_group)] = ctx.delta_ids

        # We need to map the event_ids to their state groups. First, let's
        # check if the event is one we're persisting, in which case we can
        # pull the state group from its context.
        # Otherwise we need to pull the state group from the database.

        # Set of events we need to fetch groups for. (We know none of the old
        # extremities are going to be in events_context).
        missing_event_ids = set(old_latest_event_ids)

        event_id_to_state_group = {}
        for event_id in new_latest_event_ids:
            # First search in the list of new events we're adding.
            for ev, ctx in events_context:
                if event_id == ev.event_id and ctx.state_group is not None:
                    event_id_to_state_group[event_id] = ctx.state_group
                    break
            else:
                # If we couldn't find it, then we'll need to pull
                # the state from the database
                missing_event_ids.add(event_id)

        if missing_event_ids:
            # Now pull out the state groups for any missing events from DB
            event_to_groups = yield self._get_state_group_for_events(missing_event_ids)
            event_id_to_state_group.update(event_to_groups)

        # State groups of old_latest_event_ids
        old_state_groups = set(
            event_id_to_state_group[evid] for evid in old_latest_event_ids
        )

        # State groups of new_latest_event_ids
        new_state_groups = set(
            event_id_to_state_group[evid] for evid in new_latest_event_ids
        )

        # If they old and new groups are the same then we don't need to do
        # anything.
        if old_state_groups == new_state_groups:
            defer.returnValue((None, None))

        if len(new_state_groups) == 1 and len(old_state_groups) == 1:
            # If we're going from one state group to another, lets check if
            # we have a delta for that transition. If we do then we can just
            # return that.

            new_state_group = next(iter(new_state_groups))
            old_state_group = next(iter(old_state_groups))

            delta_ids = state_group_deltas.get((old_state_group, new_state_group), None)
            if delta_ids is not None:
                # We have a delta from the existing to new current state,
                # so lets just return that. If we happen to already have
                # the current state in memory then lets also return that,
                # but it doesn't matter if we don't.
                new_state = state_groups_map.get(new_state_group)
                defer.returnValue((new_state, delta_ids))

        # Now that we have calculated new_state_groups we need to get
        # their state IDs so we can resolve to a single state set.
        missing_state = new_state_groups - set(state_groups_map)
        if missing_state:
            group_to_state = yield self._get_state_for_groups(missing_state)
            state_groups_map.update(group_to_state)

        if len(new_state_groups) == 1:
            # If there is only one state group, then we know what the current
            # state is.
            defer.returnValue((state_groups_map[new_state_groups.pop()], None))

        # Ok, we need to defer to the state handler to resolve our state sets.

        state_groups = {sg: state_groups_map[sg] for sg in new_state_groups}

        events_map = {ev.event_id: ev for ev, _ in events_context}

        # We need to get the room version, which is in the create event.
        # Normally that'd be in the database, but its also possible that we're
        # currently trying to persist it.
        room_version = None
        for ev, _ in events_context:
            if ev.type == EventTypes.Create and ev.state_key == "":
                room_version = ev.content.get("room_version", "1")
                break

        if not room_version:
            room_version = yield self.get_room_version(room_id)

        logger.debug("calling resolve_state_groups from preserve_events")
        res = yield self._state_resolution_handler.resolve_state_groups(
            room_id,
            room_version,
            state_groups,
            events_map,
            state_res_store=StateResolutionStore(self),
        )

        defer.returnValue((res.state, None))

    @defer.inlineCallbacks
    def _calculate_state_delta(self, room_id, current_state):
        """Calculate the new state deltas for a room.

        Assumes that we are only persisting events for one room at a time.

        Returns:
            tuple[list, dict] (to_delete, to_insert): where to_delete are the
            type/state_keys to remove from current_state_events and `to_insert`
            are the updates to current_state_events.
        """
        existing_state = yield self.get_current_state_ids(room_id)

        to_delete = [key for key in existing_state if key not in current_state]

        to_insert = {
            key: ev_id
            for key, ev_id in iteritems(current_state)
            if ev_id != existing_state.get(key)
        }

        defer.returnValue((to_delete, to_insert))

    @log_function
    def _persist_events_txn(
        self,
        txn,
        events_and_contexts,
        backfilled,
        delete_existing=False,
        state_delta_for_room={},
        new_forward_extremeties={},
    ):
        """Insert some number of room events into the necessary database tables.

        Rejected events are only inserted into the events table, the events_json table,
        and the rejections table. Things reading from those table will need to check
        whether the event was rejected.

        Args:
            txn (twisted.enterprise.adbapi.Connection): db connection
            events_and_contexts (list[(EventBase, EventContext)]):
                events to persist
            backfilled (bool): True if the events were backfilled
            delete_existing (bool): True to purge existing table rows for the
                events from the database. This is useful when retrying due to
                IntegrityError.
            state_delta_for_room (dict[str, (list, dict)]):
                The current-state delta for each room. For each room, a tuple
                (to_delete, to_insert), being a list of type/state keys to be
                removed from the current state, and a state set to be added to
                the current state.
            new_forward_extremeties (dict[str, list[str]]):
                The new forward extremities for each room. For each room, a
                list of the event ids which are the forward extremities.

        """
        all_events_and_contexts = events_and_contexts

        min_stream_order = events_and_contexts[0][0].internal_metadata.stream_ordering
        max_stream_order = events_and_contexts[-1][0].internal_metadata.stream_ordering

        self._update_current_state_txn(txn, state_delta_for_room, min_stream_order)

        self._update_forward_extremities_txn(
            txn,
            new_forward_extremities=new_forward_extremeties,
            max_stream_order=max_stream_order,
        )

        # Ensure that we don't have the same event twice.
        events_and_contexts = self._filter_events_and_contexts_for_duplicates(
            events_and_contexts
        )

        self._update_room_depths_txn(
            txn, events_and_contexts=events_and_contexts, backfilled=backfilled
        )

        # _update_outliers_txn filters out any events which have already been
        # persisted, and returns the filtered list.
        events_and_contexts = self._update_outliers_txn(
            txn, events_and_contexts=events_and_contexts
        )

        # From this point onwards the events are only events that we haven't
        # seen before.

        if delete_existing:
            # For paranoia reasons, we go and delete all the existing entries
            # for these events so we can reinsert them.
            # This gets around any problems with some tables already having
            # entries.
            self._delete_existing_rows_txn(txn, events_and_contexts=events_and_contexts)

        self._store_event_txn(txn, events_and_contexts=events_and_contexts)

        # Insert into event_to_state_groups.
        self._store_event_state_mappings_txn(txn, events_and_contexts)

        # We want to store event_auth mappings for rejected events, as they're
        # used in state res v2.
        # This is only necessary if the rejected event appears in an accepted
        # event's auth chain, but its easier for now just to store them (and
        # it doesn't take much storage compared to storing the entire event
        # anyway).
        self._simple_insert_many_txn(
            txn,
            table="event_auth",
            values=[
                {
                    "event_id": event.event_id,
                    "room_id": event.room_id,
                    "auth_id": auth_id,
                }
                for event, _ in events_and_contexts
                for auth_id in event.auth_event_ids()
                if event.is_state()
            ],
        )

        # _store_rejected_events_txn filters out any events which were
        # rejected, and returns the filtered list.
        events_and_contexts = self._store_rejected_events_txn(
            txn, events_and_contexts=events_and_contexts
        )

        # From this point onwards the events are only ones that weren't
        # rejected.

        self._update_metadata_tables_txn(
            txn,
            events_and_contexts=events_and_contexts,
            all_events_and_contexts=all_events_and_contexts,
            backfilled=backfilled,
        )

    def _update_current_state_txn(self, txn, state_delta_by_room, stream_id):
        for room_id, current_state_tuple in iteritems(state_delta_by_room):
            to_delete, to_insert = current_state_tuple

            # First we add entries to the current_state_delta_stream. We
            # do this before updating the current_state_events table so
            # that we can use it to calculate the `prev_event_id`. (This
            # allows us to not have to pull out the existing state
            # unnecessarily).
            #
            # The stream_id for the update is chosen to be the minimum of the stream_ids
            # for the batch of the events that we are persisting; that means we do not
            # end up in a situation where workers see events before the
            # current_state_delta updates.
            #
            sql = """
                INSERT INTO current_state_delta_stream
                (stream_id, room_id, type, state_key, event_id, prev_event_id)
                SELECT ?, ?, ?, ?, ?, (
                    SELECT event_id FROM current_state_events
                    WHERE room_id = ? AND type = ? AND state_key = ?
                )
            """
            txn.executemany(
                sql,
                (
                    (
                        stream_id,
                        room_id,
                        etype,
                        state_key,
                        None,
                        room_id,
                        etype,
                        state_key,
                    )
                    for etype, state_key in to_delete
                    # We sanity check that we're deleting rather than updating
                    if (etype, state_key) not in to_insert
                ),
            )
            txn.executemany(
                sql,
                (
                    (
                        stream_id,
                        room_id,
                        etype,
                        state_key,
                        ev_id,
                        room_id,
                        etype,
                        state_key,
                    )
                    for (etype, state_key), ev_id in iteritems(to_insert)
                ),
            )

            # Now we actually update the current_state_events table

            txn.executemany(
                "DELETE FROM current_state_events"
                " WHERE room_id = ? AND type = ? AND state_key = ?",
                (
                    (room_id, etype, state_key)
                    for etype, state_key in itertools.chain(to_delete, to_insert)
                ),
            )

            self._simple_insert_many_txn(
                txn,
                table="current_state_events",
                values=[
                    {
                        "event_id": ev_id,
                        "room_id": room_id,
                        "type": key[0],
                        "state_key": key[1],
                    }
                    for key, ev_id in iteritems(to_insert)
                ],
            )

            txn.call_after(
                self._curr_state_delta_stream_cache.entity_has_changed,
                room_id,
                stream_id,
            )

            # Invalidate the various caches

            # Figure out the changes of membership to invalidate the
            # `get_rooms_for_user` cache.
            # We find out which membership events we may have deleted
            # and which we have added, then we invlidate the caches for all
            # those users.
            members_changed = set(
                state_key
                for ev_type, state_key in itertools.chain(to_delete, to_insert)
                if ev_type == EventTypes.Member
            )

            for member in members_changed:
                txn.call_after(
                    self.get_rooms_for_user_with_stream_ordering.invalidate, (member,)
                )

            self._invalidate_state_caches_and_stream(txn, room_id, members_changed)

    def _update_forward_extremities_txn(
        self, txn, new_forward_extremities, max_stream_order
    ):
        for room_id, new_extrem in iteritems(new_forward_extremities):
            self._simple_delete_txn(
                txn, table="event_forward_extremities", keyvalues={"room_id": room_id}
            )
            txn.call_after(self.get_latest_event_ids_in_room.invalidate, (room_id,))

        self._simple_insert_many_txn(
            txn,
            table="event_forward_extremities",
            values=[
                {"event_id": ev_id, "room_id": room_id}
                for room_id, new_extrem in iteritems(new_forward_extremities)
                for ev_id in new_extrem
            ],
        )
        # We now insert into stream_ordering_to_exterm a mapping from room_id,
        # new stream_ordering to new forward extremeties in the room.
        # This allows us to later efficiently look up the forward extremeties
        # for a room before a given stream_ordering
        self._simple_insert_many_txn(
            txn,
            table="stream_ordering_to_exterm",
            values=[
                {
                    "room_id": room_id,
                    "event_id": event_id,
                    "stream_ordering": max_stream_order,
                }
                for room_id, new_extrem in iteritems(new_forward_extremities)
                for event_id in new_extrem
            ],
        )

    @classmethod
    def _filter_events_and_contexts_for_duplicates(cls, events_and_contexts):
        """Ensure that we don't have the same event twice.

        Pick the earliest non-outlier if there is one, else the earliest one.

        Args:
            events_and_contexts (list[(EventBase, EventContext)]):
        Returns:
            list[(EventBase, EventContext)]: filtered list
        """
        new_events_and_contexts = OrderedDict()
        for event, context in events_and_contexts:
            prev_event_context = new_events_and_contexts.get(event.event_id)
            if prev_event_context:
                if not event.internal_metadata.is_outlier():
                    if prev_event_context[0].internal_metadata.is_outlier():
                        # To ensure correct ordering we pop, as OrderedDict is
                        # ordered by first insertion.
                        new_events_and_contexts.pop(event.event_id, None)
                        new_events_and_contexts[event.event_id] = (event, context)
            else:
                new_events_and_contexts[event.event_id] = (event, context)
        return list(new_events_and_contexts.values())

    def _update_room_depths_txn(self, txn, events_and_contexts, backfilled):
        """Update min_depth for each room

        Args:
            txn (twisted.enterprise.adbapi.Connection): db connection
            events_and_contexts (list[(EventBase, EventContext)]): events
                we are persisting
            backfilled (bool): True if the events were backfilled
        """
        depth_updates = {}
        for event, context in events_and_contexts:
            # Remove the any existing cache entries for the event_ids
            txn.call_after(self._invalidate_get_event_cache, event.event_id)
            if not backfilled:
                txn.call_after(
                    self._events_stream_cache.entity_has_changed,
                    event.room_id,
                    event.internal_metadata.stream_ordering,
                )

            if not event.internal_metadata.is_outlier() and not context.rejected:
                depth_updates[event.room_id] = max(
                    event.depth, depth_updates.get(event.room_id, event.depth)
                )

        for room_id, depth in iteritems(depth_updates):
            self._update_min_depth_for_room_txn(txn, room_id, depth)

    def _update_outliers_txn(self, txn, events_and_contexts):
        """Update any outliers with new event info.

        This turns outliers into ex-outliers (unless the new event was
        rejected).

        Args:
            txn (twisted.enterprise.adbapi.Connection): db connection
            events_and_contexts (list[(EventBase, EventContext)]): events
                we are persisting

        Returns:
            list[(EventBase, EventContext)] new list, without events which
            are already in the events table.
        """
        txn.execute(
            "SELECT event_id, outlier FROM events WHERE event_id in (%s)"
            % (",".join(["?"] * len(events_and_contexts)),),
            [event.event_id for event, _ in events_and_contexts],
        )

        have_persisted = {event_id: outlier for event_id, outlier in txn}

        to_remove = set()
        for event, context in events_and_contexts:
            if event.event_id not in have_persisted:
                continue

            to_remove.add(event)

            if context.rejected:
                # If the event is rejected then we don't care if the event
                # was an outlier or not.
                continue

            outlier_persisted = have_persisted[event.event_id]
            if not event.internal_metadata.is_outlier() and outlier_persisted:
                # We received a copy of an event that we had already stored as
                # an outlier in the database. We now have some state at that
                # so we need to update the state_groups table with that state.

                # insert into event_to_state_groups.
                try:
                    self._store_event_state_mappings_txn(txn, ((event, context),))
                except Exception:
                    logger.exception("")
                    raise

                metadata_json = encode_json(event.internal_metadata.get_dict())

                sql = (
                    "UPDATE event_json SET internal_metadata = ?" " WHERE event_id = ?"
                )
                txn.execute(sql, (metadata_json, event.event_id))

                # Add an entry to the ex_outlier_stream table to replicate the
                # change in outlier status to our workers.
                stream_order = event.internal_metadata.stream_ordering
                state_group_id = context.state_group
                self._simple_insert_txn(
                    txn,
                    table="ex_outlier_stream",
                    values={
                        "event_stream_ordering": stream_order,
                        "event_id": event.event_id,
                        "state_group": state_group_id,
                    },
                )

                sql = "UPDATE events SET outlier = ?" " WHERE event_id = ?"
                txn.execute(sql, (False, event.event_id))

                # Update the event_backward_extremities table now that this
                # event isn't an outlier any more.
                self._update_backward_extremeties(txn, [event])

        return [ec for ec in events_and_contexts if ec[0] not in to_remove]

    @classmethod
    def _delete_existing_rows_txn(cls, txn, events_and_contexts):
        if not events_and_contexts:
            # nothing to do here
            return

        logger.info("Deleting existing")

        for table in (
            "events",
            "event_auth",
            "event_json",
            "event_edges",
            "event_forward_extremities",
            "event_reference_hashes",
            "event_search",
            "event_to_state_groups",
            "guest_access",
            "history_visibility",
            "local_invites",
            "room_names",
            "state_events",
            "rejections",
            "redactions",
            "room_memberships",
            "topics",
        ):
            txn.executemany(
                "DELETE FROM %s WHERE event_id = ?" % (table,),
                [(ev.event_id,) for ev, _ in events_and_contexts],
            )

        for table in ("event_push_actions",):
            txn.executemany(
                "DELETE FROM %s WHERE room_id = ? AND event_id = ?" % (table,),
                [(ev.room_id, ev.event_id) for ev, _ in events_and_contexts],
            )

    def _store_event_txn(self, txn, events_and_contexts):
        """Insert new events into the event and event_json tables

        Args:
            txn (twisted.enterprise.adbapi.Connection): db connection
            events_and_contexts (list[(EventBase, EventContext)]): events
                we are persisting
        """

        if not events_and_contexts:
            # nothing to do here
            return

        def event_dict(event):
            d = event.get_dict()
            d.pop("redacted", None)
            d.pop("redacted_because", None)
            return d

        self._simple_insert_many_txn(
            txn,
            table="event_json",
            values=[
                {
                    "event_id": event.event_id,
                    "room_id": event.room_id,
                    "internal_metadata": encode_json(
                        event.internal_metadata.get_dict()
                    ),
                    "json": encode_json(event_dict(event)),
                    "format_version": event.format_version,
                }
                for event, _ in events_and_contexts
            ],
        )

        self._simple_insert_many_txn(
            txn,
            table="events",
            values=[
                {
                    "stream_ordering": event.internal_metadata.stream_ordering,
                    "topological_ordering": event.depth,
                    "depth": event.depth,
                    "event_id": event.event_id,
                    "room_id": event.room_id,
                    "type": event.type,
                    "processed": True,
                    "outlier": event.internal_metadata.is_outlier(),
                    "origin_server_ts": int(event.origin_server_ts),
                    "received_ts": self._clock.time_msec(),
                    "sender": event.sender,
                    "contains_url": (
                        "url" in event.content
                        and isinstance(event.content["url"], text_type)
                    ),
                }
                for event, _ in events_and_contexts
            ],
        )

    def _store_rejected_events_txn(self, txn, events_and_contexts):
        """Add rows to the 'rejections' table for received events which were
        rejected

        Args:
            txn (twisted.enterprise.adbapi.Connection): db connection
            events_and_contexts (list[(EventBase, EventContext)]): events
                we are persisting

        Returns:
            list[(EventBase, EventContext)] new list, without the rejected
                events.
        """
        # Remove the rejected events from the list now that we've added them
        # to the events table and the events_json table.
        to_remove = set()
        for event, context in events_and_contexts:
            if context.rejected:
                # Insert the event_id into the rejections table
                self._store_rejections_txn(txn, event.event_id, context.rejected)
                to_remove.add(event)

        return [ec for ec in events_and_contexts if ec[0] not in to_remove]

    def _update_metadata_tables_txn(
        self, txn, events_and_contexts, all_events_and_contexts, backfilled
    ):
        """Update all the miscellaneous tables for new events

        Args:
            txn (twisted.enterprise.adbapi.Connection): db connection
            events_and_contexts (list[(EventBase, EventContext)]): events
                we are persisting
            all_events_and_contexts (list[(EventBase, EventContext)]): all
                events that we were going to persist. This includes events
                we've already persisted, etc, that wouldn't appear in
                events_and_context.
            backfilled (bool): True if the events were backfilled
        """

        # Insert all the push actions into the event_push_actions table.
        self._set_push_actions_for_event_and_users_txn(
            txn,
            events_and_contexts=events_and_contexts,
            all_events_and_contexts=all_events_and_contexts,
        )

        if not events_and_contexts:
            # nothing to do here
            return

        for event, context in events_and_contexts:
            if event.type == EventTypes.Redaction and event.redacts is not None:
                # Remove the entries in the event_push_actions table for the
                # redacted event.
                self._remove_push_actions_for_event_id_txn(
                    txn, event.room_id, event.redacts
                )

                # Remove from relations table.
                self._handle_redaction(txn, event.redacts)

        # Update the event_forward_extremities, event_backward_extremities and
        # event_edges tables.
        self._handle_mult_prev_events(
            txn, events=[event for event, _ in events_and_contexts]
        )

        for event, _ in events_and_contexts:
            if event.type == EventTypes.Name:
                # Insert into the room_names and event_search tables.
                self._store_room_name_txn(txn, event)
            elif event.type == EventTypes.Topic:
                # Insert into the topics table and event_search table.
                self._store_room_topic_txn(txn, event)
            elif event.type == EventTypes.Message:
                # Insert into the event_search table.
                self._store_room_message_txn(txn, event)
            elif event.type == EventTypes.Redaction:
                # Insert into the redactions table.
                self._store_redaction(txn, event)
            elif event.type == EventTypes.RoomHistoryVisibility:
                # Insert into the event_search table.
                self._store_history_visibility_txn(txn, event)
            elif event.type == EventTypes.GuestAccess:
                # Insert into the event_search table.
                self._store_guest_access_txn(txn, event)
            elif event.type == EventTypes.Retention:
                # Update the room_retention table.
                self._store_retention_policy_for_room_txn(txn, event)

            self._handle_event_relations(txn, event)

        # Insert into the room_memberships table.
        self._store_room_members_txn(
            txn,
            [
                event
                for event, _ in events_and_contexts
                if event.type == EventTypes.Member
            ],
            backfilled=backfilled,
        )

        # Insert event_reference_hashes table.
        self._store_event_reference_hashes_txn(
            txn, [event for event, _ in events_and_contexts]
        )

        state_events_and_contexts = [
            ec for ec in events_and_contexts if ec[0].is_state()
        ]

        state_values = []
        for event, context in state_events_and_contexts:
            vals = {
                "event_id": event.event_id,
                "room_id": event.room_id,
                "type": event.type,
                "state_key": event.state_key,
            }

            # TODO: How does this work with backfilling?
            if hasattr(event, "replaces_state"):
                vals["prev_state"] = event.replaces_state

            state_values.append(vals)

        self._simple_insert_many_txn(txn, table="state_events", values=state_values)

        # Prefill the event cache
        self._add_to_cache(txn, events_and_contexts)

    def _add_to_cache(self, txn, events_and_contexts):
        to_prefill = []

        rows = []
        N = 200
        for i in range(0, len(events_and_contexts), N):
            ev_map = {e[0].event_id: e[0] for e in events_and_contexts[i : i + N]}
            if not ev_map:
                break

            sql = (
                "SELECT "
                " e.event_id as event_id, "
                " r.redacts as redacts,"
                " rej.event_id as rejects "
                " FROM events as e"
                " LEFT JOIN rejections as rej USING (event_id)"
                " LEFT JOIN redactions as r ON e.event_id = r.redacts"
                " WHERE e.event_id IN (%s)"
            ) % (",".join(["?"] * len(ev_map)),)

            txn.execute(sql, list(ev_map))
            rows = self.cursor_to_dict(txn)
            for row in rows:
                event = ev_map[row["event_id"]]
                if not row["rejects"] and not row["redacts"]:
                    to_prefill.append(
                        _EventCacheEntry(event=event, redacted_event=None)
                    )

        def prefill():
            for cache_entry in to_prefill:
                self._get_event_cache.prefill((cache_entry[0].event_id,), cache_entry)

        txn.call_after(prefill)

    def _store_redaction(self, txn, event):
        # invalidate the cache for the redacted event
        txn.call_after(self._invalidate_get_event_cache, event.redacts)
        txn.execute(
            "INSERT INTO redactions (event_id, redacts) VALUES (?,?)",
            (event.event_id, event.redacts),
        )

    @defer.inlineCallbacks
    def count_daily_messages(self):
        """
        Returns an estimate of the number of messages sent in the last day.

        If it has been significantly less or more than one day since the last
        call to this function, it will return None.
        """

        def _count_messages(txn):
            sql = """
                SELECT COALESCE(COUNT(*), 0) FROM events
                WHERE type = 'm.room.message'
                AND stream_ordering > ?
            """
            txn.execute(sql, (self.stream_ordering_day_ago,))
            count, = txn.fetchone()
            return count

        ret = yield self.runInteraction("count_messages", _count_messages)
        defer.returnValue(ret)

    @defer.inlineCallbacks
    def count_daily_sent_messages(self):
        def _count_messages(txn):
            # This is good enough as if you have silly characters in your own
            # hostname then thats your own fault.
            like_clause = "%:" + self.hs.hostname

            sql = """
                SELECT COALESCE(COUNT(*), 0) FROM events
                WHERE type = 'm.room.message'
                    AND sender LIKE ?
                AND stream_ordering > ?
            """

            txn.execute(sql, (like_clause, self.stream_ordering_day_ago))
            count, = txn.fetchone()
            return count

        ret = yield self.runInteraction("count_daily_sent_messages", _count_messages)
        defer.returnValue(ret)

    @defer.inlineCallbacks
    def count_daily_active_rooms(self):
        def _count(txn):
            sql = """
                SELECT COALESCE(COUNT(DISTINCT room_id), 0) FROM events
                WHERE type = 'm.room.message'
                AND stream_ordering > ?
            """
            txn.execute(sql, (self.stream_ordering_day_ago,))
            count, = txn.fetchone()
            return count

        ret = yield self.runInteraction("count_daily_active_rooms", _count)
        defer.returnValue(ret)

    def get_current_backfill_token(self):
        """The current minimum token that backfilled events have reached"""
        return -self._backfill_id_gen.get_current_token()

    def get_current_events_token(self):
        """The current maximum token that events have reached"""
        return self._stream_id_gen.get_current_token()

    def get_all_new_forward_event_rows(self, last_id, current_id, limit):
        if last_id == current_id:
            return defer.succeed([])

        def get_all_new_forward_event_rows(txn):
            sql = (
                "SELECT e.stream_ordering, e.event_id, e.room_id, e.type,"
                " state_key, redacts, relates_to_id"
                " FROM events AS e"
                " LEFT JOIN redactions USING (event_id)"
                " LEFT JOIN state_events USING (event_id)"
                " LEFT JOIN event_relations USING (event_id)"
                " WHERE ? < stream_ordering AND stream_ordering <= ?"
                " ORDER BY stream_ordering ASC"
                " LIMIT ?"
            )
            txn.execute(sql, (last_id, current_id, limit))
            new_event_updates = txn.fetchall()

            if len(new_event_updates) == limit:
                upper_bound = new_event_updates[-1][0]
            else:
                upper_bound = current_id

            sql = (
                "SELECT event_stream_ordering, e.event_id, e.room_id, e.type,"
                " state_key, redacts, relates_to_id"
                " FROM events AS e"
                " INNER JOIN ex_outlier_stream USING (event_id)"
                " LEFT JOIN redactions USING (event_id)"
                " LEFT JOIN state_events USING (event_id)"
                " LEFT JOIN event_relations USING (event_id)"
                " WHERE ? < event_stream_ordering"
                " AND event_stream_ordering <= ?"
                " ORDER BY event_stream_ordering DESC"
            )
            txn.execute(sql, (last_id, upper_bound))
            new_event_updates.extend(txn)

            return new_event_updates

        return self.runInteraction(
            "get_all_new_forward_event_rows", get_all_new_forward_event_rows
        )

    def get_all_new_backfill_event_rows(self, last_id, current_id, limit):
        if last_id == current_id:
            return defer.succeed([])

        def get_all_new_backfill_event_rows(txn):
            sql = (
                "SELECT -e.stream_ordering, e.event_id, e.room_id, e.type,"
                " state_key, redacts, relates_to_id"
                " FROM events AS e"
                " LEFT JOIN redactions USING (event_id)"
                " LEFT JOIN state_events USING (event_id)"
                " LEFT JOIN event_relations USING (event_id)"
                " WHERE ? > stream_ordering AND stream_ordering >= ?"
                " ORDER BY stream_ordering ASC"
                " LIMIT ?"
            )
            txn.execute(sql, (-last_id, -current_id, limit))
            new_event_updates = txn.fetchall()

            if len(new_event_updates) == limit:
                upper_bound = new_event_updates[-1][0]
            else:
                upper_bound = current_id

            sql = (
                "SELECT -event_stream_ordering, e.event_id, e.room_id, e.type,"
                " state_key, redacts, relates_to_id"
                " FROM events AS e"
                " INNER JOIN ex_outlier_stream USING (event_id)"
                " LEFT JOIN redactions USING (event_id)"
                " LEFT JOIN state_events USING (event_id)"
                " LEFT JOIN event_relations USING (event_id)"
                " WHERE ? > event_stream_ordering"
                " AND event_stream_ordering >= ?"
                " ORDER BY event_stream_ordering DESC"
            )
            txn.execute(sql, (-last_id, -upper_bound))
            new_event_updates.extend(txn.fetchall())

            return new_event_updates

        return self.runInteraction(
            "get_all_new_backfill_event_rows", get_all_new_backfill_event_rows
        )

    @cached(num_args=5, max_entries=10)
    def get_all_new_events(
        self,
        last_backfill_id,
        last_forward_id,
        current_backfill_id,
        current_forward_id,
        limit,
    ):
        """Get all the new events that have arrived at the server either as
        new events or as backfilled events"""
        have_backfill_events = last_backfill_id != current_backfill_id
        have_forward_events = last_forward_id != current_forward_id

        if not have_backfill_events and not have_forward_events:
            return defer.succeed(AllNewEventsResult([], [], [], [], []))

        def get_all_new_events_txn(txn):
            sql = (
                "SELECT e.stream_ordering, e.event_id, e.room_id, e.type,"
                " state_key, redacts"
                " FROM events AS e"
                " LEFT JOIN redactions USING (event_id)"
                " LEFT JOIN state_events USING (event_id)"
                " WHERE ? < stream_ordering AND stream_ordering <= ?"
                " ORDER BY stream_ordering ASC"
                " LIMIT ?"
            )
            if have_forward_events:
                txn.execute(sql, (last_forward_id, current_forward_id, limit))
                new_forward_events = txn.fetchall()

                if len(new_forward_events) == limit:
                    upper_bound = new_forward_events[-1][0]
                else:
                    upper_bound = current_forward_id

                sql = (
                    "SELECT event_stream_ordering, event_id, state_group"
                    " FROM ex_outlier_stream"
                    " WHERE ? > event_stream_ordering"
                    " AND event_stream_ordering >= ?"
                    " ORDER BY event_stream_ordering DESC"
                )
                txn.execute(sql, (last_forward_id, upper_bound))
                forward_ex_outliers = txn.fetchall()
            else:
                new_forward_events = []
                forward_ex_outliers = []

            sql = (
                "SELECT -e.stream_ordering, e.event_id, e.room_id, e.type,"
                " state_key, redacts"
                " FROM events AS e"
                " LEFT JOIN redactions USING (event_id)"
                " LEFT JOIN state_events USING (event_id)"
                " WHERE ? > stream_ordering AND stream_ordering >= ?"
                " ORDER BY stream_ordering DESC"
                " LIMIT ?"
            )
            if have_backfill_events:
                txn.execute(sql, (-last_backfill_id, -current_backfill_id, limit))
                new_backfill_events = txn.fetchall()

                if len(new_backfill_events) == limit:
                    upper_bound = new_backfill_events[-1][0]
                else:
                    upper_bound = current_backfill_id

                sql = (
                    "SELECT -event_stream_ordering, event_id, state_group"
                    " FROM ex_outlier_stream"
                    " WHERE ? > event_stream_ordering"
                    " AND event_stream_ordering >= ?"
                    " ORDER BY event_stream_ordering DESC"
                )
                txn.execute(sql, (-last_backfill_id, -upper_bound))
                backward_ex_outliers = txn.fetchall()
            else:
                new_backfill_events = []
                backward_ex_outliers = []

            return AllNewEventsResult(
                new_forward_events,
                new_backfill_events,
                forward_ex_outliers,
                backward_ex_outliers,
            )

        return self.runInteraction("get_all_new_events", get_all_new_events_txn)

    def purge_history(self, room_id, token, delete_local_events):
        """Deletes room history before a certain point

        Args:
            room_id (str):

            token (str): A topological token to delete events before

            delete_local_events (bool):
                if True, we will delete local events as well as remote ones
                (instead of just marking them as outliers and deleting their
                state groups).
        """

        return self.runInteraction(
            "purge_history",
            self._purge_history_txn,
            room_id,
            token,
            delete_local_events,
        )

    def _purge_history_txn(self, txn, room_id, token_str, delete_local_events):
        token = RoomStreamToken.parse(token_str)

        # Tables that should be pruned:
        #     event_auth
        #     event_backward_extremities
        #     event_edges
        #     event_forward_extremities
        #     event_json
        #     event_push_actions
        #     event_reference_hashes
        #     event_search
        #     event_to_state_groups
        #     events
        #     rejections
        #     room_depth
        #     state_groups
        #     state_groups_state

        # we will build a temporary table listing the events so that we don't
        # have to keep shovelling the list back and forth across the
        # connection. Annoyingly the python sqlite driver commits the
        # transaction on CREATE, so let's do this first.
        #
        # furthermore, we might already have the table from a previous (failed)
        # purge attempt, so let's drop the table first.

        txn.execute("DROP TABLE IF EXISTS events_to_purge")

        txn.execute(
            "CREATE TEMPORARY TABLE events_to_purge ("
            "    event_id TEXT NOT NULL,"
            "    should_delete BOOLEAN NOT NULL"
            ")"
        )

        # First ensure that we're not about to delete all the forward extremeties
        txn.execute(
            "SELECT e.event_id, e.depth FROM events as e "
            "INNER JOIN event_forward_extremities as f "
            "ON e.event_id = f.event_id "
            "AND e.room_id = f.room_id "
            "WHERE f.room_id = ?",
            (room_id,),
        )
        rows = txn.fetchall()
        max_depth = max(row[1] for row in rows)

        if max_depth < token.topological:
            # We need to ensure we don't delete all the events from the database
            # otherwise we wouldn't be able to send any events (due to not
            # having any backwards extremeties)
            raise SynapseError(
                400, "topological_ordering is greater than forward extremeties"
            )

        logger.info("[purge] looking for events to delete")

        should_delete_expr = "state_key IS NULL"
        should_delete_params = ()
        if not delete_local_events:
            should_delete_expr += " AND event_id NOT LIKE ?"

            # We include the parameter twice since we use the expression twice
            should_delete_params += ("%:" + self.hs.hostname, "%:" + self.hs.hostname)

        should_delete_params += (room_id, token.topological)

        # Note that we insert events that are outliers and aren't going to be
        # deleted, as nothing will happen to them.
        txn.execute(
            "INSERT INTO events_to_purge"
            " SELECT event_id, %s"
            " FROM events AS e LEFT JOIN state_events USING (event_id)"
            " WHERE (NOT outlier OR (%s)) AND e.room_id = ? AND topological_ordering < ?"
            % (should_delete_expr, should_delete_expr),
            should_delete_params,
        )

        # We create the indices *after* insertion as that's a lot faster.

        # create an index on should_delete because later we'll be looking for
        # the should_delete / shouldn't_delete subsets
        txn.execute(
            "CREATE INDEX events_to_purge_should_delete"
            " ON events_to_purge(should_delete)"
        )

        # We do joins against events_to_purge for e.g. calculating state
        # groups to purge, etc., so lets make an index.
        txn.execute("CREATE INDEX events_to_purge_id" " ON events_to_purge(event_id)")

        txn.execute("SELECT event_id, should_delete FROM events_to_purge")
        event_rows = txn.fetchall()
        logger.info(
            "[purge] found %i events before cutoff, of which %i can be deleted",
            len(event_rows),
            sum(1 for e in event_rows if e[1]),
        )

        logger.info("[purge] Finding new backward extremities")

        # We calculate the new entries for the backward extremeties by finding
        # events to be purged that are pointed to by events we're not going to
        # purge.
        txn.execute(
            "SELECT DISTINCT e.event_id FROM events_to_purge AS e"
            " INNER JOIN event_edges AS ed ON e.event_id = ed.prev_event_id"
            " LEFT JOIN events_to_purge AS ep2 ON ed.event_id = ep2.event_id"
            " WHERE ep2.event_id IS NULL"
        )
        new_backwards_extrems = txn.fetchall()

        logger.info("[purge] replacing backward extremities: %r", new_backwards_extrems)

        txn.execute(
            "DELETE FROM event_backward_extremities WHERE room_id = ?", (room_id,)
        )

        # Update backward extremeties
        txn.executemany(
            "INSERT INTO event_backward_extremities (room_id, event_id)"
            " VALUES (?, ?)",
            [(room_id, event_id) for event_id, in new_backwards_extrems],
        )

        logger.info("[purge] finding redundant state groups")

        # Get all state groups that are referenced by events that are to be
        # deleted. We then go and check if they are referenced by other events
        # or state groups, and if not we delete them.
        txn.execute(
            """
            SELECT DISTINCT state_group FROM events_to_purge
            INNER JOIN event_to_state_groups USING (event_id)
        """
        )

        referenced_state_groups = set(sg for sg, in txn)
        logger.info(
            "[purge] found %i referenced state groups", len(referenced_state_groups)
        )

        logger.info("[purge] finding state groups that can be deleted")

        _ = self._find_unreferenced_groups_during_purge(txn, referenced_state_groups)
        state_groups_to_delete, remaining_state_groups = _

        logger.info(
            "[purge] found %i state groups to delete", len(state_groups_to_delete)
        )

        logger.info(
            "[purge] de-delta-ing %i remaining state groups",
            len(remaining_state_groups),
        )

        # Now we turn the state groups that reference to-be-deleted state
        # groups to non delta versions.
        for sg in remaining_state_groups:
            logger.info("[purge] de-delta-ing remaining state group %s", sg)
            curr_state = self._get_state_groups_from_groups_txn(txn, [sg])
            curr_state = curr_state[sg]

            self._simple_delete_txn(
                txn, table="state_groups_state", keyvalues={"state_group": sg}
            )

            self._simple_delete_txn(
                txn, table="state_group_edges", keyvalues={"state_group": sg}
            )

            self._simple_insert_many_txn(
                txn,
                table="state_groups_state",
                values=[
                    {
                        "state_group": sg,
                        "room_id": room_id,
                        "type": key[0],
                        "state_key": key[1],
                        "event_id": state_id,
                    }
                    for key, state_id in iteritems(curr_state)
                ],
            )

        logger.info("[purge] removing redundant state groups")
        txn.executemany(
            "DELETE FROM state_groups_state WHERE state_group = ?",
            ((sg,) for sg in state_groups_to_delete),
        )
        txn.executemany(
            "DELETE FROM state_groups WHERE id = ?",
            ((sg,) for sg in state_groups_to_delete),
        )

        logger.info("[purge] removing events from event_to_state_groups")
        txn.execute(
            "DELETE FROM event_to_state_groups "
            "WHERE event_id IN (SELECT event_id from events_to_purge)"
        )
        for event_id, _ in event_rows:
            txn.call_after(self._get_state_group_for_event.invalidate, (event_id,))

        # Delete all remote non-state events
        for table in (
            "events",
            "event_json",
            "event_auth",
            "event_edges",
            "event_forward_extremities",
            "event_reference_hashes",
            "event_search",
            "rejections",
        ):
            logger.info("[purge] removing events from %s", table)

            txn.execute(
                "DELETE FROM %s WHERE event_id IN ("
                "    SELECT event_id FROM events_to_purge WHERE should_delete"
                ")" % (table,)
            )

        # event_push_actions lacks an index on event_id, and has one on
        # (room_id, event_id) instead.
        for table in ("event_push_actions",):
            logger.info("[purge] removing events from %s", table)

            txn.execute(
                "DELETE FROM %s WHERE room_id = ? AND event_id IN ("
                "    SELECT event_id FROM events_to_purge WHERE should_delete"
                ")" % (table,),
                (room_id,),
            )

        # Mark all state and own events as outliers
        logger.info("[purge] marking remaining events as outliers")
        txn.execute(
            "UPDATE events SET outlier = ?"
            " WHERE event_id IN ("
            "    SELECT event_id FROM events_to_purge "
            "    WHERE NOT should_delete"
            ")",
            (True,),
        )

        # synapse tries to take out an exclusive lock on room_depth whenever it
        # persists events (because upsert), and once we run this update, we
        # will block that for the rest of our transaction.
        #
        # So, let's stick it at the end so that we don't block event
        # persistence.
        #
        # We do this by calculating the minimum depth of the backwards
        # extremities. However, the events in event_backward_extremities
        # are ones we don't have yet so we need to look at the events that
        # point to it via event_edges table.
        txn.execute(
            """
            SELECT COALESCE(MIN(depth), 0)
            FROM event_backward_extremities AS eb
            INNER JOIN event_edges AS eg ON eg.prev_event_id = eb.event_id
            INNER JOIN events AS e ON e.event_id = eg.event_id
            WHERE eb.room_id = ?
        """,
            (room_id,),
        )
        min_depth, = txn.fetchone()

        logger.info("[purge] updating room_depth to %d", min_depth)

        txn.execute(
            "UPDATE room_depth SET min_depth = ? WHERE room_id = ?",
            (min_depth, room_id),
        )

        # finally, drop the temp table. this will commit the txn in sqlite,
        # so make sure to keep this actually last.
        txn.execute("DROP TABLE events_to_purge")

        logger.info("[purge] done")

    def _find_unreferenced_groups_during_purge(self, txn, state_groups):
        """Used when purging history to figure out which state groups can be
        deleted and which need to be de-delta'ed (due to one of its prev groups
        being scheduled for deletion).

        Args:
            txn
            state_groups (set[int]): Set of state groups referenced by events
                that are going to be deleted.

        Returns:
            tuple[set[int], set[int]]: The set of state groups that can be
            deleted and the set of state groups that need to be de-delta'ed
        """
        # Graph of state group -> previous group
        graph = {}

        # Set of events that we have found to be referenced by events
        referenced_groups = set()

        # Set of state groups we've already seen
        state_groups_seen = set(state_groups)

        # Set of state groups to handle next.
        next_to_search = set(state_groups)
        while next_to_search:
            # We bound size of groups we're looking up at once, to stop the
            # SQL query getting too big
            if len(next_to_search) < 100:
                current_search = next_to_search
                next_to_search = set()
            else:
                current_search = set(itertools.islice(next_to_search, 100))
                next_to_search -= current_search

            # Check if state groups are referenced
            sql = """
                SELECT DISTINCT state_group FROM event_to_state_groups
                LEFT JOIN events_to_purge AS ep USING (event_id)
                WHERE state_group IN (%s) AND ep.event_id IS NULL
            """ % (
                ",".join("?" for _ in current_search),
            )
            txn.execute(sql, list(current_search))

            referenced = set(sg for sg, in txn)
            referenced_groups |= referenced

            # We don't continue iterating up the state group graphs for state
            # groups that are referenced.
            current_search -= referenced

            rows = self._simple_select_many_txn(
                txn,
                table="state_group_edges",
                column="prev_state_group",
                iterable=current_search,
                keyvalues={},
                retcols=("prev_state_group", "state_group"),
            )

            prevs = set(row["state_group"] for row in rows)
            # We don't bother re-handling groups we've already seen
            prevs -= state_groups_seen
            next_to_search |= prevs
            state_groups_seen |= prevs

            for row in rows:
                # Note: Each state group can have at most one prev group
                graph[row["state_group"]] = row["prev_state_group"]

        to_delete = state_groups_seen - referenced_groups

        to_dedelta = set()
        for sg in referenced_groups:
            prev_sg = graph.get(sg)
            if prev_sg and prev_sg in to_delete:
                to_dedelta.add(sg)

        return to_delete, to_dedelta

    @defer.inlineCallbacks
    def is_event_after(self, event_id1, event_id2):
        """Returns True if event_id1 is after event_id2 in the stream
        """
        to_1, so_1 = yield self._get_event_ordering(event_id1)
        to_2, so_2 = yield self._get_event_ordering(event_id2)
        defer.returnValue((to_1, so_1) > (to_2, so_2))

    @cachedInlineCallbacks(max_entries=5000)
    def _get_event_ordering(self, event_id):
        res = yield self._simple_select_one(
            table="events",
            retcols=["topological_ordering", "stream_ordering"],
            keyvalues={"event_id": event_id},
            allow_none=True,
        )

        if not res:
            raise SynapseError(404, "Could not find event %s" % (event_id,))

        defer.returnValue(
            (int(res["topological_ordering"]), int(res["stream_ordering"]))
        )

    def get_all_updated_current_state_deltas(self, from_token, to_token, limit):
        def get_all_updated_current_state_deltas_txn(txn):
            sql = """
                SELECT stream_id, room_id, type, state_key, event_id
                FROM current_state_delta_stream
                WHERE ? < stream_id AND stream_id <= ?
                ORDER BY stream_id ASC LIMIT ?
            """
            txn.execute(sql, (from_token, to_token, limit))
            return txn.fetchall()

        return self.runInteraction(
            "get_all_updated_current_state_deltas",
            get_all_updated_current_state_deltas_txn,
        )


AllNewEventsResult = namedtuple(
    "AllNewEventsResult",
    [
        "new_forward_events",
        "new_backfill_events",
        "forward_ex_outliers",
        "backward_ex_outliers",
    ],
)<|MERGE_RESOLUTION|>--- conflicted
+++ resolved
@@ -77,11 +77,7 @@
 # The number of forward extremities for each new event.
 forward_extremities_counter = Histogram(
     "synapse_storage_events_forward_extremities_persisted",
-<<<<<<< HEAD
-    "",
-=======
     "Number of forward extremities for each new event",
->>>>>>> f8bd30af
     buckets=(1, 2, 3, 5, 7, 10, 15, 20, 50, 100, 200, 500, "+Inf"),
 )
 
@@ -89,11 +85,7 @@
 # are those that were in the previous set of extremities as well as the new.
 stale_forward_extremities_counter = Histogram(
     "synapse_storage_events_stale_forward_extremities_persisted",
-<<<<<<< HEAD
-    "",
-=======
     "Number of unchanged forward extremities for each new event",
->>>>>>> f8bd30af
     buckets=(0, 1, 2, 3, 5, 7, 10, 15, 20, 50, 100, 200, 500, "+Inf"),
 )
 
@@ -593,11 +585,7 @@
         # (e.g. we ignore backfill/outliers/etc)
         if result != latest_event_ids:
             forward_extremities_counter.observe(len(result))
-<<<<<<< HEAD
-            stale = set(latest_event_ids) & result
-=======
             stale = latest_event_ids & result
->>>>>>> f8bd30af
             stale_forward_extremities_counter.observe(len(stale))
 
         defer.returnValue(result)
